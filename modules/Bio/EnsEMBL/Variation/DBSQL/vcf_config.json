{
  "collections": [
    {
      "id": "1000genomes_phase3_GRCh37",
      "species": "homo_sapiens",
      "assembly": "GRCh37",
      "type": "remote",
      "strict_name_match": 1,
      "filename_template": "ftp://ftp.ensembl.org/pub/data_files/homo_sapiens/GRCh37/variation_genotype/ALL.chr###CHR###.phase3_shapeit2_mvncall_integrated_v3plus_nounphased.rsID.genotypes.vcf.gz",
      "chromosomes": [
        "1", "2", "3", "4", "5", "6", "7", "8", "9", "10", "11", "12", "13", "14",
        "15", "16", "17", "18", "19", "20", "21", "22", "X", "Y"
      ],
      "sample_prefix": "1000GENOMES:phase_3:"
    },
    {
      "id": "1000genomes_phase3_GRCh38",
      "species": "homo_sapiens",
      "assembly": "GRCh38",
      "type": "remote",
      "strict_name_match": 1,
      "filename_template": "ftp://ftp.ensembl.org/pub/data_files/homo_sapiens/GRCh38/variation_genotype/ALL.chr###CHR###_GRCh38.genotypes.20170504.vcf.gz",
      "chromosomes": [
        "1", "2", "3", "4", "5", "6", "7", "8", "9", "10", "11", "12", "13", "14",
        "15", "16", "17", "18", "19", "20", "21", "22", "X", "Y"
      ],
      "sample_prefix": "1000GENOMES:phase_3:"
    },
    {
      "id": "gnomADg_GRCh37",
      "description": "Genome Aggregation Database genomes r2.1",
      "species": "homo_sapiens",
      "assembly": "GRCh37",
      "type": "remote",
      "filename_template": "ftp://ftp.ensembl.org/pub/data_files/homo_sapiens/GRCh37/variation_genotype/gnomad/r2.1/genomes/gnomad.genomes.r2.1.sites.chr###CHR###_noVEP.vcf.gz",
      "chromosomes": [
        "1", "2", "3", "4", "5", "6", "7", "8", "9", "10", "11", "12", "13", "14",
        "15", "16", "17", "18", "19", "20", "21", "22", "X"
      ],
      "population_prefix": "gnomADg:",
      "population_display_group": {
        "display_group_name": "gnomAD genomes",
        "display_group_priority": 1.5
      },
      "populations": {
        "9900000": {
          "name": "gnomADg:ALL",
          "_raw_name": "",
          "description": "All gnomAD genomes individuals"
        },
        "9900001": {
          "name": "afr",
          "description": "African/African American"
        },
        "9900002": {
          "name": "amr",
          "description": "Latino"
        },
        "9900003": {
          "name": "asj",
          "description": "Ashkenazi Jewish"
        },
        "9900004": {
          "name": "eas",
          "description": "East Asian"
        },
        "9900005": {
          "name": "fin",
          "description": "Finnish"
        },
        "9900006": {
          "name": "nfe",
          "description": "Non-Finnish European"
        },
        "9900007": {
          "name": "oth",
          "description": "Other"
        }
      }
    },
    {
      "id": "gnomADe_GRCh37",
      "description": "Genome Aggregation Database exomes r2.1",
      "species": "homo_sapiens",
      "assembly": "GRCh37",
      "type": "remote",
      "filename_template": "ftp://ftp.ensembl.org/pub/data_files/homo_sapiens/GRCh37/variation_genotype/gnomad/r2.1/exomes/gnomad.exomes.r2.1.sites.chr###CHR###_noVEP.vcf.gz",
      "chromosomes": [
        "1", "2", "3", "4", "5", "6", "7", "8", "9", "10", "11", "12", "13", "14",
        "15", "16", "17", "18", "19", "20", "21", "22", "X", "Y"
      ],
      "population_prefix": "gnomADe:",
      "population_display_group": {
        "display_group_name": "gnomAD exomes",
        "display_group_priority": 1.4
      },
      "populations": {
        "9900010": {
          "name": "gnomADe:ALL",
          "_raw_name": "",
          "description": "All gnomAD exomes individuals"
        },
        "9900011": {
          "name": "afr",
          "description": "African/African American"
        },
        "9900012": {
          "name": "amr",
          "description": "Latino"
        },
        "9900013": {
          "name": "asj",
          "description": "Ashkenazi Jewish"
        },
        "9900014": {
          "name": "eas",
          "description": "East Asian"
        },
        "9900015": {
          "name": "fin",
          "description": "Finnish"
        },
        "9900016": {
          "name": "nfe",
          "description": "Non-Finnish European"
        },
        "9900017": {
          "name": "oth",
          "description": "Other"
        },
        "9900018": {
          "name": "sas",
          "description": "South Asian"
        }
      }
    },
    {
      "id": "gnomADg_GRCh38",
      "description": "Genome Aggregation Database genomes r2.1",
      "species": "homo_sapiens",
      "assembly": "GRCh38",
      "type": "remote",
      "filename_template": "ftp://ftp.ensembl.org/pub/data_files/homo_sapiens/GRCh38/variation_genotype/gnomad/r2.1/genomes/gnomad.genomes.r2.1.sites.grch38.chr###CHR###_noVEP.vcf.gz",
      "chromosomes": [
        "1", "2", "3", "4", "5", "6", "7", "8", "9", "10", "11", "12", "13", "14",
        "15", "16", "17", "18", "19", "20", "21", "22", "X"
      ],
      "population_prefix": "gnomADg:",
      "population_display_group": {
        "display_group_name": "gnomAD genomes",
        "display_group_priority": 1.5
      },
      "populations": {
        "9900000": {
          "name": "gnomADg:ALL",
          "_raw_name": "",
          "description": "All gnomAD genomes individuals"
        },
        "9900001": {
          "name": "afr",
          "description": "African/African American"
        },
        "9900002": {
          "name": "amr",
          "description": "Latino"
        },
        "9900003": {
          "name": "asj",
          "description": "Ashkenazi Jewish"
        },
        "9900004": {
          "name": "eas",
          "description": "East Asian"
        },
        "9900005": {
          "name": "fin",
          "description": "Finnish"
        },
        "9900006": {
          "name": "nfe",
          "description": "Non-Finnish European"
        },
        "9900007": {
          "name": "oth",
          "description": "Other"
        }
      }
    },
    {
      "id": "gnomADe_GRCh38",
      "description": "Genome Aggregation Database exomes r2.1",
      "species": "homo_sapiens",
      "assembly": "GRCh38",
      "type": "remote",
      "filename_template": "ftp://ftp.ensembl.org/pub/data_files/homo_sapiens/GRCh38/variation_genotype/gnomad/r2.1/exomes/gnomad.exomes.r2.1.sites.grch38.chr###CHR###_noVEP.vcf.gz",
      "chromosomes": [
        "1", "2", "3", "4", "5", "6", "7", "8", "9", "10", "11", "12", "13", "14",
        "15", "16", "17", "18", "19", "20", "21", "22", "X", "Y"
      ],
      "population_prefix": "gnomADe:",
      "population_display_group": {
        "display_group_name": "gnomAD exomes",
        "display_group_priority": 1.4
      },
      "populations": {
        "9900010": {
          "name": "gnomADe:ALL",
          "_raw_name": "",
          "description": "All gnomAD exomes individuals"
        },
        "9900011": {
          "name": "afr",
          "description": "African/African American"
        },
        "9900012": {
          "name": "amr",
          "description": "Latino"
        },
        "9900013": {
          "name": "asj",
          "description": "Ashkenazi Jewish"
        },
        "9900014": {
          "name": "eas",
          "description": "East Asian"
        },
        "9900015": {
          "name": "fin",
          "description": "Finnish"
        },
        "9900016": {
          "name": "nfe",
          "description": "Non-Finnish European"
        },
        "9900017": {
          "name": "oth",
          "description": "Other"
        },
        "9900018": {
          "name": "sas",
          "description": "South Asian"
        }
      }
    },
    {
      "id": "topmed_GRCh37",
      "species": "homo_sapiens",
      "assembly": "GRCh37",
      "type": "remote",
      "filename_template": "ftp://ftp.ensembl.org/pub/data_files/homo_sapiens/GRCh37/variation_genotype/TOPMED_GRCh37.vcf.gz",
      "chromosomes": [
        "1", "2", "3", "4", "5", "6", "7", "8", "9", "10", "11", "12", "13", "14",
        "15", "16", "17", "18", "19", "20", "21", "22", "X", "Y"
      ],
      "source_name": "TOPMed",
      "population_display_group": {
        "display_group_name": "TOPMed",
        "display_group_priority": 2.5
      },
      "populations": {
        "9990000": {
          "name": "TOPMed",
          "_raw_name": "TOPMed",
          "_af": "TOPMED",
          "description": "Trans-Omics for Precision Medicine (TOPMed) Program"
        }
      }
    },
    {
      "id": "topmed_GRCh38",
      "species": "homo_sapiens",
      "assembly": "GRCh38",
      "type": "remote",
      "filename_template": "ftp://ftp.ensembl.org/pub/data_files/homo_sapiens/GRCh38/variation_genotype/TOPMED_GRCh38_20180418.vcf.gz",
      "chromosomes": [
        "1", "2", "3", "4", "5", "6", "7", "8", "9", "10", "11", "12", "13", "14",
        "15", "16", "17", "18", "19", "20", "21", "22", "X", "Y"
      ],
      "source_name": "TOPMed",
      "population_display_group": {
        "display_group_name": "TOPMed",
        "display_group_priority": 2.5
      },
      "populations": {
        "9990000": {
          "name": "TOPMed",
          "_raw_name": "TOPMed",
          "_af": "TOPMED",
          "description": "Trans-Omics for Precision Medicine (TOPMed) Program"
        }
      }
    },
    {
      "id": "uk10k_GRCh37",
      "species": "homo_sapiens",
      "assembly": "GRCh37",
      "type": "remote",
      "filename_template": "ftp://ftp.ensembl.org/pub/data_files/homo_sapiens/GRCh37/variation_genotype/UK10K_COHORT.20160215.sites.vcf.gz",
      "chromosomes": [
        "1", "2", "3", "4", "5", "6", "7", "8", "9", "10", "11", "12", "13", "14",
        "15", "16", "17", "18", "19", "20", "21", "22", "X", "Y"
      ],
      "source_name": "UK10K",
      "population_prefix": "UK10K:",
      "population_display_group": {
        "display_group_name": "UK10K",
        "display_group_priority": 2.6
      },
      "populations": {
        "9999000": {
          "name": "ALSPAC",
          "_raw_name": "ALSPAC",
          "description": "ALSPAC cohort"
        },
        "9999001": {
          "name": "TWINSUK",
          "_raw_name": "TWINSUK_NODUP",
          "description": "TWINSUK cohort excluding 67 samples where a monozygotic or dyzygotic twin was included in the release"
        }
      }
    },
    {
      "id": "uk10k_GRCh38",
      "species": "homo_sapiens",
      "assembly": "GRCh38",
      "type": "remote",
      "filename_template": "ftp://ftp.ensembl.org/pub/data_files/homo_sapiens/GRCh38/variation_genotype/UK10K_COHORT.20160215.sites.GRCh38.vcf.gz",
      "chromosomes": [
        "1", "2", "3", "4", "5", "6", "7", "8", "9", "10", "11", "12", "13", "14",
        "15", "16", "17", "18", "19", "20", "21", "22", "X", "Y"
      ],
      "source_name": "UK10K",
      "population_prefix": "UK10K:",
      "population_display_group": {
        "display_group_name": "UK10K",
        "display_group_priority": 2.6
      },
      "populations": {
        "9999000": {
          "name": "ALSPAC",
          "_raw_name": "ALSPAC",
          "description": "ALSPAC cohort"
        },
        "9999001": {
          "name": "TWINSUK",
          "_raw_name": "TWINSUK_NODUP",
          "description": "TWINSUK cohort excluding 67 samples where a monozygotic or dyzygotic twin was included in the release"
        }
      }
    },
    {
      "id": "nextgen_cow_irbt",
      "species": "bos_taurus",
      "assembly": "ARS-UCD1.2",
      "type": "remote",
      "filename_template": "ftp://ftp.ensembl.org/pub/data_files/bos_taurus/ARS-UCD1.2/variation_genotype/IRBT_ARS-UCD1_2.vcf.gz",
      "chromosomes": [
        "1", "2", "3", "4", "5", "6", "7", "8", "9", "10", "11", "12", "13", "14",
        "15", "16", "17", "18", "19", "20", "21", "22", "23", "24", "25", "26", "27", "28", "29", "X"
      ],
      "population_prefix": "NextGen:"
    },
    {
      "id": "nextgen_sheep_iroa",
      "species": "ovis_aries",
      "assembly": "Oar_v3.1",
      "type": "remote",
      "filename_template": "ftp://ftp.ensembl.org/pub/data_files/ovis_aries/Oar_v3.1/variation_genotype/IROA.population_sites.OARv3_1.20140307.vcf.gz",
      "chromosomes": [
        "1", "2", "3", "4", "5", "6", "7", "8", "9", "10", "11", "12", "13", "14",
        "15", "16", "17", "18", "19", "20", "21", "22", "23", "24", "25", "26", "X"
      ],
      "population_prefix": "NextGen:"
    },
    {
      "id": "nextgen_sheep_mooa",
      "species": "ovis_aries",
      "assembly": "Oar_v3.1",
      "type": "remote",
      "filename_template": "ftp://ftp.ensembl.org/pub/data_files/ovis_aries/Oar_v3.1/variation_genotype/MOOA.population_sites.OARv3_1.20140328.vcf.gz",
      "chromosomes": [
        "1", "2", "3", "4", "5", "6", "7", "8", "9", "10", "11", "12", "13", "14",
        "15", "16", "17", "18", "19", "20", "21", "22", "23", "24", "25", "26", "X"
      ],
      "population_prefix": "NextGen:"
    },
    {
      "id": "sheep_genome_consortium",
      "species": "ovis_aries",
      "assembly": "Oar_v3.1",
      "type": "remote",
      "filename_template" : "ftp://ftp.ensembl.org/pub/data_files/ovis_aries/Oar_v3.1/variation_genotype/###CHR###.filtered_intersect.vcf.gz",
      "chromosomes": [
        "1", "2", "3", "4", "5", "6", "7", "8", "9", "10", "11", "12", "13", "14",
        "15", "16", "17", "18", "19", "20", "21", "22", "23", "24", "25", "26", "X", "MT"
      ],
      "population_prefix": "ISGC:",
      "sample_prefix": "ISGC:"
    },
    {
      "id": "nextgen_goat",
      "species": "capra_hircus",
      "assembly": "ARS1",
      "type": "remote",
      "filename_template" : "ftp://ftp.ensembl.org/pub/data_files/capra_hircus/ARS1/variation_genotype/NextGenCapraHircusRemappedARS1.vcf.gz",
      "chromosomes": [
        "1", "2", "3", "4", "5", "6", "7", "8", "9", "10", "11", "12", "13", "14",
        "15", "16", "17", "18", "19", "20", "21", "22", "23", "24", "25", "26", "27", "28", "29"
      ],
      "population_prefix": "NextGen:",
      "sample_prefix": "NextGen:"
    },
    {
      "id": "mouse_genome_project_snp",
      "species": "mus_musculus",
      "assembly": "GRCm38",
      "type": "remote",
      "filename_template": "ftp://ftp.ensembl.org/pub/data_files/mus_musculus/GRCm38/variation_genotype/mgp.v3.snps.sorted.rsIDdbSNPv137.vcf.gz",
      "chromosomes": [
        "1", "2", "3", "4", "5", "6", "7", "8", "9", "10", "11", "12", "13", "14",
        "15", "16", "17", "18", "19", "X", "Y"
      ],
      "sample_prefix": "MGP:"
    },
    {
      "id": "mouse_genome_project_indel",
      "species": "mus_musculus",
      "assembly": "GRCm38",
      "type": "remote",
      "filename_template": "ftp://ftp.ensembl.org/pub/data_files/mus_musculus/GRCm38/variation_genotype/mgp.v3.indels.sorted.rsIDdbSNPv137.vcf.gz",
      "chromosomes": [
        "1", "2", "3", "4", "5", "6", "7", "8", "9", "10", "11", "12", "13", "14",
        "15", "16", "17", "18", "19", "X", "Y"
      ],
      "sample_prefix": "MGP:"
    },
    {
      "id": "dog_EVA_PRJEB24066",
      "species": "canis_familiaris",
      "assembly": "CanFam3.1",
      "type": "remote",
      "filename_template" : "ftp://ftp.ebi.ac.uk/pub/databases/eva/PRJEB24066/dogs.557.publicSamples.ann.vcf.gz",
      "chromosomes": [
        "1", "2", "3", "4", "5", "6", "7", "8", "9", "10", "11", "12", "13", "14", "15", "16", "17", "18", "19", "20", "21",
        "22", "23", "24", "25", "26", "27", "28", "29", "30", "31", "32", "33", "34", "35", "36", "37", "38", "X", "MT"
      ],
      "sample_prefix": "PRJEB24066:"
    },
    {
      "id": "horse_EVA_PRJEB9799",
      "species": "equus_caballus",
      "assembly": "EquCab3.0",
      "type": "remote",
      "filename_template" : "ftp://ftp.ensembl.org/pub/data_files/equus_caballus/EquCab3.0/variation_genotype/PRJEB9799_EquCab3_0.vcf.gz",
      "chromosomes": [
        "1", "2", "3", "4", "5", "6", "7", "8", "9", "10", "11", "12", "13", "14", "15", "16", "17", "18", "19", "20", "21",
        "22", "23", "24", "25", "26", "27", "28", "29", "30", "31", "X", "MT"
      ],
      "sample_prefix": "PRJEB9799:"
    },
    {
<<<<<<< HEAD
      "id": "75_mammals.gerp_conservation_score",
=======
      "id": "vervet_EVA_PRJEB22989",
      "source_name": "PRJEB22989",
      "species": "chlorocebus_sabaeus",
      "assembly": "ChlSab1.1",
      "type": "remote",
      "use_as_source" : 1,
      "strict_name_match" : 0,
      "filename_template" : "ftp://ftp.ebi.ac.uk/pub/databases/eva/PRJEB22988/Svardal_et_al_2017_vervet_monkey_SNPs_imputed_phased.vcf.gz"
    },
    {
      "id": "70_mammals.gerp_conservation_score",
>>>>>>> c3e5efda
      "species": "homo_sapiens",
      "assembly": "GRCh38",
      "type": "remote",
      "filename_template" : "ftp://ftp.ensembl.org/pub/current_compara/conservation_scores/75_mammals.gerp_conservation_score/gerp_conservation_scores.homo_sapiens.GRCh38.bw",
      "annotation_type": "gerp"
    },
    {
      "id": "CADD_GRCh38_whole_genome_SNVs",
      "species": "homo_sapiens",
      "assembly": "GRCh38",
      "type": "remote",
      "filename_template" : "ftp://ftp.ensembl.org/pub/data_files/homo_sapiens/GRCh38/variation_annotation/CADD_GRCh38_whole_genome_SNVs.tsv.gz",
      "annotation_type": "cadd"
    }
  ]
}<|MERGE_RESOLUTION|>--- conflicted
+++ resolved
@@ -459,21 +459,7 @@
       "sample_prefix": "PRJEB9799:"
     },
     {
-<<<<<<< HEAD
       "id": "75_mammals.gerp_conservation_score",
-=======
-      "id": "vervet_EVA_PRJEB22989",
-      "source_name": "PRJEB22989",
-      "species": "chlorocebus_sabaeus",
-      "assembly": "ChlSab1.1",
-      "type": "remote",
-      "use_as_source" : 1,
-      "strict_name_match" : 0,
-      "filename_template" : "ftp://ftp.ebi.ac.uk/pub/databases/eva/PRJEB22988/Svardal_et_al_2017_vervet_monkey_SNPs_imputed_phased.vcf.gz"
-    },
-    {
-      "id": "70_mammals.gerp_conservation_score",
->>>>>>> c3e5efda
       "species": "homo_sapiens",
       "assembly": "GRCh38",
       "type": "remote",
