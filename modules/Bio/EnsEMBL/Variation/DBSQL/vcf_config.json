{
    "collections": [
        {
            "id": "1000genomes_phase3_GRCh37",
            "species": "homo_sapiens",
            "assembly": "GRCh37",
            "type": "remote",
            "strict_name_match": 1,
            "filename_template": "https://ftp.ensembl.org/pub/data_files/homo_sapiens/GRCh37/variation_genotype/ALL.chr###CHR###.phase3_shapeit2_mvncall_integrated_v3plus_nounphased.rsID.genotypes.vcf.gz",
            "chromosomes": [
                "1", "2", "3", "4", "5", "6", "7", "8", "9", "10", "11", "12", "13", "14", 
                "15", "16", "17", "18", "19", "20", "21", "22", "X", "Y" 
            ],
            "sample_prefix": "1000GENOMES:phase_3:"
        },
        {
            "id": "1000genomes_phase3_GRCh38",
            "species": "homo_sapiens",
            "assembly": "GRCh38",
            "type": "remote",
            "strict_name_match": 1,
            "filename_template": "https://ftp.ensembl.org/pub/data_files/homo_sapiens/GRCh38/variation_genotype/ALL.chr###CHR###_GRCh38.genotypes.20170504.vcf.gz",
            "chromosomes": [
                "1", "2", "3", "4", "5", "6", "7", "8", "9", "10", "11", "12", "13", "14", 
                "15", "16", "17", "18", "19", "20", "21", "22", "X", "Y" 
            ],
            "sample_prefix": "1000GENOMES:phase_3:"
        },
        {
            "id": "gnomADg_v4.1_GRCh37",
            "description": "Genome Aggregation Database genomes v4.1",
            "species": "homo_sapiens",
            "assembly": "GRCh37",
            "type": "remote",
            "filename_template": "https://ftp.ensembl.org/pub/data_files/homo_sapiens/GRCh37/variation_genotype/gnomad/v4.1/genomes/gnomad.genomes.v4.1.sites.grch37.chr###CHR###_trimmed_liftover.vcf.gz",
            "chromosomes": [
                "1", "2", "3", "4", "5", "6", "7", "8", "9", "10", "11", "12", "13", "14", 
                "15", "16", "17", "18", "19", "20", "21", "22", "X" 
            ],
            "population_prefix": "gnomADg:",
            "population_display_group": {
                "display_group_name": "gnomAD genomes",
                "display_group_priority": 1.5
            },
            "populations": {
                "9900000": {
                    "name": "gnomADg:ALL",
                    "_raw_name": "",
                    "description": "All gnomAD genomes individuals"
                },
                "9900001": {
                    "name": "afr",
                    "description": "African/African American"
                },
                "9900002": {
                    "name": "amr",
                    "description": "Latino"
                },
                "9900003": {
                    "name": "asj",
                    "description": "Ashkenazi Jewish"
                },
                "9900004": {
                    "name": "eas",
                    "description": "East Asian"
                },
                "9900005": {
                    "name": "fin",
                    "description": "Finnish"
                },
                "9900006": {
                    "name": "nfe",
                    "description": "Non-Finnish European"
                },
                "9900007": {
                    "name": "remaining",
                    "description": "Remaining"
                },
                "9900020": {
                    "name": "ami",
                    "description": "Amish"
                },
                "9900021": {
                    "name": "mid",
                    "description": "Middle Eastern"
                },
                "9900022": {
                    "name": "sas",
                    "description": "South Asian"
                }
            }
        },
        {
            "id": "gnomADe_v4.1_GRCh37",
            "description": "Genome Aggregation Database exomes v4.1",
            "species": "homo_sapiens",
            "assembly": "GRCh37",
            "type": "remote",
            "filename_template": "https://ftp.ensembl.org/pub/data_files/homo_sapiens/GRCh37/variation_genotype/gnomad/v4.1/exomes/gnomad.exomes.v4.1.sites.grch37.chr###CHR###_trimmed_liftover.vcf.gz",
            "chromosomes": [
                "1", "2", "3", "4", "5", "6", "7", "8", "9", "10", "11", "12", "13", "14", 
                "15", "16", "17", "18", "19", "20", "21", "22", "X", "Y" 
            ],
            "population_prefix": "gnomADe:",
            "population_display_group": {
                "display_group_name": "gnomAD exomes",
                "display_group_priority": 1.4
            },
            "populations": {
                "9900010": {
                    "name": "gnomADe:ALL",
                    "_raw_name": "",
                    "description": "All gnomAD exomes individuals"
                },
                "9900011": {
                    "name": "afr",
                    "description": "African/African American"
                },
                "9900012": {
                    "name": "amr",
                    "description": "Latino"
                },
                "9900013": {
                    "name": "asj",
                    "description": "Ashkenazi Jewish"
                },
                "9900014": {
                    "name": "eas",
                    "description": "East Asian"
                },
                "9900015": {
                    "name": "fin",
                    "description": "Finnish"
                },
                "9900016": {
                    "name": "nfe",
                    "description": "Non-Finnish European"
                },
                "9900017": {
                    "name": "remaining",
                    "description": "Remaining"
                },
                "9900018": {
                    "name": "sas",
                    "description": "South Asian"
                },
                "9900019": {
                    "name": "mid",
                    "description": "Middle Eastern"
                }
            }
        },
        {
            "id": "gnomADg_v4.1_GRCh38",
            "description": "Genome Aggregation Database genomes v4.1",
            "species": "homo_sapiens",
            "assembly": "GRCh38",
            "type": "remote",
            "filename_template": "https://ftp.ensembl.org/pub/data_files/homo_sapiens/GRCh38/variation_genotype/gnomad/v4.1/genomes/gnomad.genomes.v4.1.sites.chr###CHR###_trimmed.vcf.bgz",
            "chromosomes": [
                "1", "2", "3", "4", "5", "6", "7", "8", "9", "10", "11", "12", "13", "14", 
                "15", "16", "17", "18", "19", "20", "21", "22", "X", "Y" 
            ],
            "use_seq_region_synonyms": 1,
            "population_prefix": "gnomADg:",
            "population_display_group": {
                "display_group_name": "gnomAD genomes v4.1",
                "display_group_priority": 1.6
            },
            "populations": {
                "9900028": {
                    "name": "gnomADg:ALL",
                    "_raw_name": "",
                    "description": "All gnomAD genomes individuals"
                },
                "9900029": {
                    "name": "afr",
                    "description": "African/African American"
                },
                "9900030": {
                    "name": "ami",
                    "description": "Amish"
                },
                "9900031": {
                    "name": "amr",
                    "description": "Latino/Admixed American"
                },
                "9900032": {
                    "name": "asj",
                    "description": "Ashkenazi Jewish"
                },
                "9900033": {
                    "name": "eas",
                    "description": "East Asian"
                },
                "9900034": {
                    "name": "fin",
                    "description": "Finnish"
                },
                "9900035": {
                    "name": "nfe",
                    "description": "Non-Finnish European"
                },
                "9900036": {
                    "name": "sas",
                    "description": "South Asian"
                },
                "9900037": {
                    "name": "remaining",
                    "description": "Remaining"
                },
                "9900038": {
                    "name": "mid",
                    "description": "Middle Eastern"
                }
            }
        },
        {
            "id": "gnomADe_v4.1_GRCh38",
            "description": "Genome Aggregation Database exomes v4.1",
            "species": "homo_sapiens",
            "assembly": "GRCh38",
            "type": "remote",
            "filename_template": "https://ftp.ensembl.org/pub/data_files/homo_sapiens/GRCh38/variation_genotype/gnomad/v4.1/exomes/gnomad.exomes.v4.1.sites.chr###CHR###_trimmed.vcf.bgz",
            "chromosomes": [
                "1", "2", "3", "4", "5", "6", "7", "8", "9", "10", "11", "12", "13", "14", 
                "15", "16", "17", "18", "19", "20", "21", "22", "X", "Y" 
            ],
            "population_prefix": "gnomADe:",
            "population_display_group": {
                "display_group_name": "gnomAD exomes v4.1",
                "display_group_priority": 1.4
            },
            "populations": {
                "9900010": {
                    "name": "gnomADe:ALL",
                    "_raw_name": "",
                    "description": "All gnomAD exomes individuals"
                },
                "9900011": {
                    "name": "afr",
                    "description": "African/African American"
                },
                "9900012": {
                    "name": "amr",
                    "description": "Latino"
                },
                "9900013": {
                    "name": "asj",
                    "description": "Ashkenazi Jewish"
                },
                "9900014": {
                    "name": "eas",
                    "description": "East Asian"
                },
                "9900015": {
                    "name": "fin",
                    "description": "Finnish"
                },
                "9900016": {
                    "name": "nfe",
                    "description": "Non-Finnish European"
                },
                "9900017": {
                    "name": "remaining",
                    "description": "Remaining"
                },
                "9900018": {
                    "name": "sas",
                    "description": "South Asian"
                },
                "9900019": {
                    "name": "mid",
                    "description": "Middle Eastern"
                }
            }
        },
        {
            "id": "ALFA_GRCh38",
            "description": "NCBI ALFA (Allele Frequency Aggregator)",
            "species": "homo_sapiens",
            "assembly": "GRCh38",
            "type": "remote",
            "filename_template": "https://ftp.ensembl.org/pub/data_files/homo_sapiens/GRCh38/variation_genotype/dbSNP154_ALFA_GRCh38_20210727.vcf.gz",
            "chromosomes": [
                "1", "2", "3", "4", "5", "6", "7", "8", "9", "10", "11", "12", "13", "14", 
                "15", "16", "17", "18", "19", "20", "21", "22", "X", "Y", "MT" 
            ],
            "use_seq_region_synonyms": 1,
            "population_prefix": "ALFA:",
            "population_display_group": {
                "display_group_name": "NCBI ALFA",
                "display_group_priority": 1.8
            },
            "populations": {
                "9980010": {
                    "name": "SAMN10492705",
                    "description": "Total"
                },
                "9980011": {
                    "name": "SAMN10492695",
                    "description": "European"
                },
                "9980012": {
                    "name": "SAMN10492698",
                    "description": "African American"
                },
                "9980013": {
                    "name": "SAMN10492696",
                    "description": "African Others"
                },
                "9980014": {
                    "name": "SAMN10492703",
                    "description": "African"
                },
                "9980015": {
                    "name": "SAMN10492697",
                    "description": "East Asian"
                },
                "9980016": {
                    "name": "SAMN10492702",
                    "description": "South Asian"
                },
                "9980017": {
                    "name": "SAMN10492701",
                    "description": "Other Asian"
                },
                "9980018": {
                    "name": "SAMN10492704",
                    "description": "Asian"
                },
                "9980019": {
                    "name": "SAMN10492699",
                    "description": "Latin American 1"
                },
                "9980020": {
                    "name": "SAMN10492700",
                    "description": "Latin American 2"
                },
                "9980021": {
                    "name": "SAMN11605645",
                    "description": "Other"
                }
            }
        },
        {
            "id": "GEM-J_GRCh38",
            "species": "homo_sapiens",
            "assembly": "GRCh38",
            "type": "remote",
            "filename_template": "https://ftp.ensembl.org/pub/data_files/homo_sapiens/GRCh38/variation_genotype/gem_j/v1/BBJ_RIKEN_TMM_20200309.grch38.chr###CHR###.vqsr_99.5_99.0.region_flag.genotype_filtering.hwe_flag.noANN.vcf.gz",
            "chromosomes": [
                "1", "2", "3", "4", "5", "6", "7", "8", "9", "10", "11", "12", "13", "14", 
                "15", "16", "17", "18", "19", "20", "21", "22", "X" 
            ],
            "strict_name_match": 0,
            "source_name": "GEM-J",
            "population_display_group": {
                "display_group_name": "GEM-J",
                "display_group_priority": 2.0
            },
            "populations": {
                "9970000": {
                    "name": "GEM-J",
                    "_raw_name": "",
                    "description": "GEM Japan Whole Genome Aggregation (GEM-J WGA) Panel"
                }
            }
        },
        {
            "id": "GEM-J_GRCh37",
            "species": "homo_sapiens",
            "assembly": "GRCh37",
            "type": "remote",
            "filename_template": "https://ftp.ensembl.org/pub/data_files/homo_sapiens/GRCh37/variation_genotype/gem_j/v1/BBJ_RIKEN_TMM_20200309.chr###CHR###.vqsr_99.5_99.0.region_flag.genotype_filtering.hwe_flag.noANN.vcf.gz",
            "chromosomes": [
                "1", "2", "3", "4", "5", "6", "7", "8", "9", "10", "11", "12", "13", "14", 
                "15", "16", "17", "18", "19", "20", "21", "22", "X" 
            ],
            "strict_name_match": 0,
            "source_name": "GEM-J",
            "population_display_group": {
                "display_group_name": "GEM-J",
                "display_group_priority": 2.0
            },
            "populations": {
                "9970000": {
                    "name": "GEM-J",
                    "_raw_name": "",
                    "description": "GEM Japan Whole Genome Aggregation (GEM-J WGA) Panel"
                }
            }
        },
        {
            "id": "gambian_genome_variation_project_GRCh38",
            "species": "homo_sapiens",
            "assembly": "GRCh38",
            "type": "remote",
            "filename_template": "https://ftp.ensembl.org/pub/data_files/homo_sapiens/GRCh38/variation_genotype/ggvp/ALL_GGVP.chr###CHR###.shapeit2_integrated_snvindels_v1b_20200120.GRCh38.phased.vcf.gz",
            "sample_prefix": "GGVP:",
            "chromosomes": [
                "1", "2", "3", "4", "5", "6", "7", "8", "9", "10", "11", "12", "13", "14", 
                "15", "16", "17", "18", "19", "20", "21", "22", "X" 
            ]
        },
        {
            "id": "topmed_GRCh37",
            "species": "homo_sapiens",
            "assembly": "GRCh37",
            "type": "remote",
            "filename_template": "https://ftp.ensembl.org/pub/data_files/homo_sapiens/GRCh37/variation_genotype/TOPMED_GRCh37.vcf.gz",
            "chromosomes": [
                "1", "2", "3", "4", "5", "6", "7", "8", "9", "10", "11", "12", "13", "14", 
                "15", "16", "17", "18", "19", "20", "21", "22", "X", "Y" 
            ],
            "source_name": "TOPMed",
            "population_display_group": {
                "display_group_name": "TOPMed",
                "display_group_priority": 2.5
            },
            "populations": {
                "9990000": {
                    "name": "TOPMed",
                    "_raw_name": "TOPMed",
                    "_af": "TOPMED",
                    "description": "Trans-Omics for Precision Medicine (TOPMed) Program"
                }
            }
        },
        {
            "id": "topmed_GRCh38",
            "species": "homo_sapiens",
            "assembly": "GRCh38",
            "type": "remote",
            "filename_template": "https://ftp.ensembl.org/pub/data_files/homo_sapiens/GRCh38/variation_genotype/TOPMED_GRCh38_20180418.vcf.gz",
            "chromosomes": [
                "1", "2", "3", "4", "5", "6", "7", "8", "9", "10", "11", "12", "13", "14", 
                "15", "16", "17", "18", "19", "20", "21", "22", "X", "Y" 
            ],
            "source_name": "TOPMed",
            "population_display_group": {
                "display_group_name": "TOPMed",
                "display_group_priority": 2.5
            },
            "populations": {
                "9990000": {
                    "name": "TOPMed",
                    "_raw_name": "TOPMed",
                    "_af": "TOPMED",
                    "description": "Trans-Omics for Precision Medicine (TOPMed) Program"
                }
            }
        },
        {
            "id": "uk10k_GRCh37",
            "species": "homo_sapiens",
            "assembly": "GRCh37",
            "type": "remote",
            "filename_template": "https://ftp.ensembl.org/pub/data_files/homo_sapiens/GRCh37/variation_genotype/UK10K_COHORT.20160215.sites.vcf.gz",
            "chromosomes": [
                "1", "2", "3", "4", "5", "6", "7", "8", "9", "10", "11", "12", "13", "14", 
                "15", "16", "17", "18", "19", "20", "21", "22", "X", "Y" 
            ],
            "source_name": "UK10K",
            "population_prefix": "UK10K:",
            "population_display_group": {
                "display_group_name": "UK10K",
                "display_group_priority": 2.6
            },
            "populations": {
                "9999000": {
                    "name": "ALSPAC",
                    "_raw_name": "ALSPAC",
                    "description": "ALSPAC cohort"
                },
                "9999001": {
                    "name": "TWINSUK",
                    "_raw_name": "TWINSUK_NODUP",
                    "description": "TWINSUK cohort excluding 67 samples where a monozygotic or dyzygotic twin was included in the release"
                }
            }
        },
        {
            "id": "uk10k_GRCh38",
            "species": "homo_sapiens",
            "assembly": "GRCh38",
            "type": "remote",
            "filename_template": "https://ftp.ensembl.org/pub/data_files/homo_sapiens/GRCh38/variation_genotype/UK10K_COHORT.20160215.sites.GRCh38.vcf.gz",
            "chromosomes": [
                "1", "2", "3", "4", "5", "6", "7", "8", "9", "10", "11", "12", "13", "14", 
                "15", "16", "17", "18", "19", "20", "21", "22", "X", "Y" 
            ],
            "source_name": "UK10K",
            "population_prefix": "UK10K:",
            "population_display_group": {
                "display_group_name": "UK10K",
                "display_group_priority": 2.6
            },
            "populations": {
                "9999000": {
                    "name": "ALSPAC",
                    "_raw_name": "ALSPAC",
                    "description": "ALSPAC cohort"
                },
                "9999001": {
                    "name": "TWINSUK",
                    "_raw_name": "TWINSUK_NODUP",
                    "description": "TWINSUK cohort excluding 67 samples where a monozygotic or dyzygotic twin was included in the release"
                }
            }
        },
        {
            "id": "esp_GRCh37",
            "species": "homo_sapiens",
            "assembly": "GRCh37",
            "type": "remote",
            "filename_template": "https://ftp.ensembl.org/pub/data_files/homo_sapiens/GRCh37/variation_genotype/ESP6500SI-V2-SSA137.vcf.gz",
            "chromosomes": [
                "1", "2", "3", "4", "5", "6", "7", "8", "9", "10", "11", "12", "13", "14", 
                "15", "16", "17", "18", "19", "20", "21", "22", "X", "Y" 
            ],
            "source_name": "NHLBI Exome Sequencing Project",
            "population_display_group": {
                "display_group_name": "NHLBI Exome Sequencing Project",
                "display_group_priority": 2.7
            },
            "population_prefix": "ESP6500:",
            "populations": {
                "9910000": {
                    "name": "AA",
                    "description": "African American",
                    "_ac": "AA_AC"
                },
                "9910001": {
                    "name": "EA",
                    "description": "European American",
                    "_ac": "EA_AC"
                }
            }
        },
        {
            "id": "esp_GRCh38",
            "species": "homo_sapiens",
            "assembly": "GRCh38",
            "type": "remote",
            "filename_template": "https://ftp.ensembl.org/pub/data_files/homo_sapiens/GRCh38/variation_genotype/ESP6500SI-V2-SSA137_GRCh38.vcf.gz",
            "chromosomes": [
                "1", "2", "3", "4", "5", "6", "7", "8", "9", "10", "11", "12", "13", "14", 
                "15", "16", "17", "18", "19", "20", "21", "22", "X", "Y" 
            ],
            "source_name": "NHLBI Exome Sequencing Project",
            "population_display_group": {
                "display_group_name": "NHLBI Exome Sequencing Project",
                "display_group_priority": 2.7
            },
            "population_prefix": "ESP6500:",
            "populations": {
                "9910000": {
                    "name": "AA",
                    "description": "African American",
                    "_ac": "AA_AC"
                },
                "9910001": {
                    "name": "EA",
                    "description": "European American",
                    "_ac": "EA_AC"
                }
            }
        },
        {
            "id": "nextgen_cow_irbt",
            "species": "bos_taurus",
            "assembly": "ARS-UCD1.3",
            "type": "remote",
            "filename_template": "https://ftp.ensembl.org/pub/data_files/bos_taurus/ARS-UCD1.3/variation_genotype/IRBT_ARS-UCD1_3.vcf.gz",
            "chromosomes": [
                "1", "2", "3", "4", "5", "6", "7", "8", "9", "10", "11", "12", "13", "14", 
                "15", "16", "17", "18", "19", "20", "21", "22", "23", "24", "25", "26", "27", "28", 
                "29", "X" 
            ],
            "population_prefix": "NextGen:"
        },
        {
            "id": "gallus_gallus_EVA_PRJEB44919",
            "source_name": "PRJEB44919",
            "description": "Variants from EVA study PRJEB44919",
            "species": "gallus_gallus",
            "assembly": "bGalGal1.mat.broiler.GRCg7b",
            "type": "remote",
            "filename_template": "https://ftp.ensembl.org/pub/data_files/gallus_gallus/bGalGal1.mat.broiler.GRCg7b/variation_genotype/cohort188.ALL.1-28.fixed_remap7b.vcf.gz",
            "use_as_source": 0,
            "strict_name_match": 0
        },
        {
            "id": "dog_boxer_EVA_PRJEB24066",
            "species": "canis_lupus_familiarisboxer",
            "source_name": "PRJEB24066",
            "description": "Variants remmaped from EVA study PRJEB24066",
            "assembly": "Dog10K_Boxer_Tasha",
            "type": "remote",
            "filename_template": "https://ftp.ensembl.org/pub/data_files/canis_lupus_familiarisboxer/Dog10K_Boxer_Tasha/variation_genotype/Dog10K_Boxer_Tasha_remap_PRJEB24066.vcf.gz",
            "chromosomes": [
                "1", "2", "3", "4", "5", "6", "7", "8", "9", "10", "11", "12", "13", "14", 
                "15", "16", "17", "18", "19", "20", "21", "22", "23", "24", "25", "26", "27", "28", 
                "29", "30", "31", "32", "33", "34", "35", "36", "37", "38", "X" 
            ]
        },
        {
            "id": "dog_EVA_PRJEB24066",
            "species": "canis_lupus_familiaris",
            "source_name": "PRJEB24066",
            "description": "Variants remapped from EVA study PRJEB24066",
            "assembly": "ROS_Cfam_1.0",
            "type": "remote",
            "filename_template": "https://ftp.ensembl.org/pub/data_files/canis_lupus_familiaris/ROS_Cfam_1.0/variation_genotype/ROS_Cfam_1.0_remap_PRJEB24066.vcf.gz",
            "chromosomes": [
                "1", "2", "3", "4", "5", "6", "7", "8", "9", "10", "11", "12", "13", "14", 
                "15", "16", "17", "18", "19", "20", "21", "22", "23", "24", "25", "26", "27", "28", 
                "29", "30", "31", "32", "33", "34", "35", "36", "37", "38", "X", "Y" 
            ]
        },
        {
            "id": "nextgen_sheep_iroa",
            "species": "ovis_aries_texel",
            "assembly": "Oar_v3.1",
            "type": "remote",
            "filename_template": "https://ftp.ensembl.org/pub/data_files/ovis_aries/Oar_v3.1/variation_genotype/IROA.population_sites.OARv3_1.20140307.vcf.gz",
            "chromosomes": [
                "1", "2", "3", "4", "5", "6", "7", "8", "9", "10", "11", "12", "13", "14", 
                "15", "16", "17", "18", "19", "20", "21", "22", "23", "24", "25", "26", "X" 
            ],
            "population_prefix": "NextGen:"
        },
        {
            "id": "nextgen_sheep_mooa",
            "species": "ovis_aries_texel",
            "assembly": "Oar_v3.1",
            "type": "remote",
            "filename_template": "https://ftp.ensembl.org/pub/data_files/ovis_aries/Oar_v3.1/variation_genotype/MOOA.population_sites.OARv3_1.20140328.vcf.gz",
            "chromosomes": [
                "1", "2", "3", "4", "5", "6", "7", "8", "9", "10", "11", "12", "13", "14", 
                "15", "16", "17", "18", "19", "20", "21", "22", "23", "24", "25", "26", "X" 
            ],
            "population_prefix": "NextGen:"
        },
        {
            "id": "sheep_genome_consortium",
            "species": "ovis_aries_texel",
            "assembly": "Oar_v3.1",
            "type": "remote",
            "filename_template": "https://ftp.ensembl.org/pub/data_files/ovis_aries/Oar_v3.1/variation_genotype/###CHR###.filtered_intersect.vcf.gz",
            "chromosomes": [
                "1", "2", "3", "4", "5", "6", "7", "8", "9", "10", "11", "12", "13", "14", 
                "15", "16", "17", "18", "19", "20", "21", "22", "23", "24", "25", "26", "X", "MT" 
            ],
            "population_prefix": "ISGC:",
            "sample_prefix": "ISGC:"
        },
        {
            "id": "nextgen_sheep_rambouillet_iroa",
            "species": "ovis_aries",
            "assembly": "ARS-UI_Ramb_v2.0",
            "type": "remote",
            "filename_template": "https://ftp.ensembl.org/pub/data_files/ovis_aries_rambouillet/ARS-UI_Ramb_v2.0/variation_genotype/IROA.population_sites.ARS_UI_Ramb_v2_0.20140307.vcf.gz",
            "chromosomes": [
                "1", "2", "3", "4", "5", "6", "7", "8", "9", "10", "11", "12", "13", "14", 
                "15", "16", "17", "18", "19", "20", "21", "22", "23", "24", "25", "26", "X" 
            ],
            "population_prefix": "NextGen:"
        },
        {
            "id": "nextgen_sheep_rambouillet_mooa",
            "species": "ovis_aries",
            "assembly": "ARS-UI_Ramb_v2.0",
            "type": "remote",
            "filename_template": "https://ftp.ensembl.org/pub/data_files/ovis_aries_rambouillet/ARS-UI_Ramb_v2.0/variation_genotype/MOOA.population_sites.ARS-UI_Ramb_v2_0.20140328.vcf.gz",
            "chromosomes": [
                "1", "2", "3", "4", "5", "6", "7", "8", "9", "10", "11", "12", "13", "14", 
                "15", "16", "17", "18", "19", "20", "21", "22", "23", "24", "25", "26", "X" 
            ],
            "population_prefix": "NextGen:"
        },
        {
            "id": "sheep_rambouillet_genome_consortium",
            "species": "ovis_aries",
            "assembly": "ARS-UI_Ramb_v2.0",
            "type": "remote",
            "filename_template": "https://ftp.ensembl.org/pub/data_files/ovis_aries_rambouillet/ARS-UI_Ramb_v2.0/variation_genotype/###CHR###.filtered_ARS-UI_Ramb_v2.0_intersect.vcf.gz",
            "chromosomes": [
                "1", "2", "3", "4", "5", "6", "7", "8", "9", "10", "11", "12", "13", "14", 
                "15", "16", "17", "18", "19", "20", "21", "22", "23", "24", "25", "26", "X", "MT" 
            ],
            "population_prefix": "ISGC:",
            "sample_prefix": "ISGC:"
        },
        {
            "id": "nextgen_goat",
            "species": "capra_hircus",
            "assembly": "ARS1",
            "type": "remote",
            "filename_template": "https://ftp.ensembl.org/pub/data_files/capra_hircus/ARS1/variation_genotype/NextGenCapraHircusRemappedARS1.vcf.gz",
            "chromosomes": [
                "1", "2", "3", "4", "5", "6", "7", "8", "9", "10", "11", "12", "13", "14", 
                "15", "16", "17", "18", "19", "20", "21", "22", "23", "24", "25", "26", "27", "28", 
                "29" 
            ],
            "population_prefix": "NextGen:",
            "sample_prefix": "NextGen:"
        },
        {
            "id": "mouse_genome_project_snp",
            "species": "mus_musculus",
            "assembly": "GRCm38",
            "type": "remote",
            "filename_template": "https://ftp.ensembl.org/pub/data_files/mus_musculus/GRCm38/variation_genotype/mgp.v3.snps.sorted.rsIDdbSNPv137.vcf.gz",
            "chromosomes": [
                "1", "2", "3", "4", "5", "6", "7", "8", "9", "10", "11", "12", "13", "14", 
                "15", "16", "17", "18", "19", "X", "Y" 
            ],
            "sample_prefix": "MGP:"
        },
        {
            "id": "mouse_genome_project_indel",
            "species": "mus_musculus",
            "assembly": "GRCm38",
            "type": "remote",
            "filename_template": "https://ftp.ensembl.org/pub/data_files/mus_musculus/GRCm38/variation_genotype/mgp.v3.indels.sorted.rsIDdbSNPv137.vcf.gz",
            "chromosomes": [
                "1", "2", "3", "4", "5", "6", "7", "8", "9", "10", "11", "12", "13", "14", 
                "15", "16", "17", "18", "19", "X", "Y" 
            ],
            "sample_prefix": "MGP:"
        },
        {
            "id": "mouse_genome_project_snp_grcm39",
            "species": "mus_musculus",
            "assembly": "GRCm39",
            "type": "remote",
            "filename_template": "https://ftp.ensembl.org/pub/data_files/mus_musculus/GRCm39/variation_genotype/mgp.v3.snps.sorted.rsIDdbSNPv137.GRCm39.vcf.gz",
            "chromosomes": [
                "1", "2", "3", "4", "5", "6", "7", "8", "9", "10", "11", "12", "13", "14", 
                "15", "16", "17", "18", "19", "X", "Y" 
            ],
            "sample_prefix": "MGP:"
        },
        {
            "id": "mouse_genome_project_indel_grcm39",
            "species": "mus_musculus",
            "assembly": "GRCm39",
            "type": "remote",
            "filename_template": "https://ftp.ensembl.org/pub/data_files/mus_musculus/GRCm39/variation_genotype/mgp.v3.indels.sorted.rsIDdbSNPv137.GRCm39.vcf.gz",
            "chromosomes": [
                "1", "2", "3", "4", "5", "6", "7", "8", "9", "10", "11", "12", "13", "14", 
                "15", "16", "17", "18", "19", "X", "Y" 
            ],
            "sample_prefix": "MGP:"
        },
        {
            "id": "horse_EVA_PRJEB9799",
            "species": "equus_caballus",
            "assembly": "EquCab3.0",
            "type": "remote",
            "filename_template": "https://ftp.ensembl.org/pub/data_files/equus_caballus/EquCab3.0/variation_genotype/PRJEB9799_EquCab3_0.vcf.gz",
            "chromosomes": [
                "1", "2", "3", "4", "5", "6", "7", "8", "9", "10", "11", "12", "13", "14", 
                "15", "16", "17", "18", "19", "20", "21", "22", "23", "24", "25", "26", "27", "28", 
                "29", "30", "31", "X", "MT" 
            ],
            "sample_prefix": "PRJEB9799:"
        },
        {
            "id": "atlantic_salmon_EVA_PRJEB34225",
            "source_name": "PRJEB34225",
            "description": "Variants from EVA study PRJEB34225",
            "species": "salmo_salar",
            "assembly": "Ssal_v3.1",
            "type": "remote",
            "use_as_source": 1,
            "filename_template": "https://ftp.ensembl.org/pub/data_files/salmo_salar/Ssal_v3.1/variation_genotype/Salmon_SNP_80_samples_freebayes_EBI_noINFO_remap.vcf.gz",
            "chromosomes": [
                "1", "2", "3", "4", "5", "6", "7", "8", "9", "10", "11", "12", "13", "14", 
                "15", "16", "17", "18", "19", "20", "21", "22", "23", "24", "25", "26", "27", "28", 
                "29" 
            ]
        },
        {
            "id": "vervet_EVA_PRJEB22989",
            "source_name": "PRJEB22989",
            "species": "chlorocebus_sabaeus",
            "assembly": "ChlSab1.1",
            "type": "remote",
            "use_as_source": 1,
            "strict_name_match": 0,
            "filename_template": "https://ftp.ebi.ac.uk/pub/databases/eva/PRJEB22988/Svardal_et_al_2017_vervet_monkey_SNPs_imputed_phased.vcf.gz"
        },
        {
            "id": "eva_microtus_ochrogaster_gca000317375v1",
            "description": "Variants from EVA",
            "species": "Microtus_ochrogaster",
            "assembly": "MicOch1.0",
            "type": "remote",
            "filename_template": "https://ftp.ebi.ac.uk/pub/databases/eva/rs_releases/release_7/by_species/microtus_ochrogaster/GCA_000317375.1/79684_GCA_000317375.1_current_ids.vcf.gz",
            "use_as_source": 1,
            "use_seq_region_synonyms": 0,
            "strict_name_match": 0,
            "source_name": "EVA",
            "source_version": 7
        },
        {
            "id": "eva_oreochromis_niloticus_gca001858045v3",
            "description": "Variants from EVA",
            "species": "Oreochromis_niloticus",
            "assembly": "O_niloticus_UMD_NMBU",
            "type": "remote",
            "filename_template": "https://ftp.ebi.ac.uk/pub/databases/eva/rs_releases/release_7/by_species/oreochromis_niloticus/GCA_001858045.3/8128_GCA_001858045.3_current_ids.vcf.gz",
            "use_as_source": 1,
            "use_seq_region_synonyms": 1,
            "strict_name_match": 0,
            "source_name": "EVA",
            "source_version": 7
        },
        {
            "id": "nile_tilapia_EVA_PRJEB38548",
            "source_name": "PRJEB38548",
            "description": "Variants from EVA study PRJEB38548",
            "species": "oreochromis_niloticus",
            "assembly": "O_niloticus_UMD_NMBU",
            "type": "remote",
            "use_as_source": 1,
            "use_seq_region_synonyms": 1,
            "filename_template": "https://ftp.ebi.ac.uk/pub/databases/eva/PRJEB38548/tilapia_snp_array.vcf.gz",
            "chromosomes": [
                "LG1", "LG2", "LG3", "LG4", "LG5", "LG6", "LG7", "LG8", "LG9", "LG10", "LG11", "LG12", "LG13", "LG14", 
                "LG15", "LG16", "LG17", "LG18", "LG19", "LG20", "LG21", "LG22", "LG23" 
            ],
            "population_display_group": {
                "display_group_name": "PRJEB38548",
                "display_group_priority": "1"
            },
            "populations": {
                "1": {
                    "name": "PRJEB38548",
                    "_af": "AF",
                    "description": "Population from EVA study PRJEB38548"
                }
            }
        },
        {
            "id": "american_mink_EVA_PRJEB26368",
            "source_name": "PRJEB26368",
            "description": "Variants from EVA study PRJEB26368",
            "species": "neovison_vison",
            "assembly": "NNQGG.v01",
            "type": "remote",
            "use_as_source": 1,
            "filename_template": "https://ftp.ebi.ac.uk/pub/databases/eva/PRJEB26368/GBS_mink_eva.vcf.gz",
            "population_display_group": {
                "display_group_name": "PRJEB26368",
                "display_group_priority": "1"
            },
            "populations": {
                "1": {
                    "name": "PRJEB26368",
                    "_af": "AF",
                    "description": "Population from EVA study PRJEB26368"
                }
            }
        },
        {
            "id": "rabbit_EVA_PRJEB27278",
            "source_name": "PRJEB27278",
            "description": "Variants from EVA study PRJEB27278",
            "species": "oryctolagus_cuniculus",
            "assembly": "OryCun2.0",
            "type": "remote",
            "use_as_source": 1,
            "use_seq_region_synonyms": 1,
            "filename_template": "https://ftp.ebi.ac.uk/pub/databases/eva/PRJEB27278/Craniosnyostotic_Rabbit_Colony_eva08062018.vcf.gz",
            "chromosomes": [
                "1", "2", "3", "4", "5", "6", "7", "8", "9", "10", "11", "12", "13", "14", 
                "15", "16", "17", "18", "19", "20", "21", "X" 
            ]
        },
        {
            "id": "eva_coturnix_japonica_gca001577835v1",
            "description": "Variants from EVA",
            "species": "Coturnix_japonica",
            "assembly": "Coturnix_japonica_2.0",
            "type": "remote",
            "filename_template": "https://ftp.ebi.ac.uk/pub/databases/eva/rs_releases/release_7/by_species/coturnix_japonica/GCA_001577835.1/93934_GCA_001577835.1_current_ids.vcf.gz",
            "use_as_source": 1,
            "use_seq_region_synonyms": 0,
            "strict_name_match": 0,
            "source_name": "EVA",
            "source_version": 7
        },
        {
            "id": "eva_parus_major_gca001522545v2",
            "description": "Variants from EVA",
            "species": "Parus_major",
            "assembly": "Parus_major1.1",
            "type": "remote",
            "filename_template": "https://ftp.ebi.ac.uk/pub/databases/eva/rs_releases/release_7/by_species/parus_major/GCA_001522545.2/9157_GCA_001522545.2_current_ids.vcf.gz",
            "use_as_source": 1,
            "use_seq_region_synonyms": 0,
            "strict_name_match": 0,
            "source_name": "EVA",
            "source_version": 7
        },
        {
            "id": "great_tit_EVA_PRJEB24964",
            "source_name": "PRJEB24964",
            "description": "Variants from EVA study PRJEB24964",
            "species": "parus_major",
            "assembly": "Parus_major1.1",
            "type": "remote",
            "use_as_source": 1,
            "filename_template": "https://ftp.ebi.ac.uk/pub/databases/eva/PRJEB24964/GreatTits_PolyMonoMinorHom1.10_NoUN_NoScaffolds.vcf.gz"
        },
        {
            "id": "eva_macaca_fascicularis_gca011100615v1",
            "description": "Variants from EVA",
            "species": "Macaca_fascicularis",
            "assembly": "Macaca_fascicularis_6.0",
            "type": "remote",
            "filename_template": "https://ftp.ebi.ac.uk/pub/databases/eva/rs_releases/release_7/by_species/macaca_fascicularis/GCA_011100615.1/9541_GCA_011100615.1_current_ids.vcf.gz",
            "use_as_source": 1,
            "use_seq_region_synonyms": 1,
            "strict_name_match": 0,
            "source_name": "EVA",
            "source_version": 7
        },
        {
            "id": "eva_taeniopygia_guttata_gca003957565v2",
            "description": "Variants from EVA",
            "species": "Taeniopygia_guttata",
            "assembly": "bTaeGut1_v1.p",
            "type": "remote",
            "filename_template": "https://ftp.ebi.ac.uk/pub/databases/eva/rs_releases/release_7/by_species/taeniopygia_guttata/GCA_003957565.2/59729_GCA_003957565.2_current_ids.vcf.gz",
            "use_as_source": 1,
            "use_seq_region_synonyms": 1,
            "strict_name_match": 0,
            "source_name": "EVA",
            "source_version": 7
        },
        {
            "id": "eva_macaca_mulatta_gca003339765v3",
            "description": "Variants from EVA",
            "species": "Macaca_mulatta",
            "assembly": "Mmul_10",
            "type": "remote",
            "filename_template": "https://ftp.ebi.ac.uk/pub/databases/eva/rs_releases/release_7/by_species/macaca_mulatta/GCA_003339765.3/9544_GCA_003339765.3_current_ids.vcf.gz",
            "use_as_source": 1,
            "use_seq_region_synonyms": 1,
            "strict_name_match": 0,
            "source_name": "EVA",
            "source_version": 7
        },
        {
            "id": "eva_meleagris_gallopavo_gca000146605v4",
            "description": "Variants from EVA",
            "species": "Meleagris_gallopavo",
            "assembly": "Turkey_5.1",
            "type": "remote",
            "filename_template": "https://ftp.ebi.ac.uk/pub/databases/eva/rs_releases/release_7/by_species/meleagris_gallopavo/GCA_000146605.4/9103_GCA_000146605.4_current_ids.vcf.gz",
            "use_as_source": 1,
            "use_seq_region_synonyms": 1,
            "strict_name_match": 0,
            "source_name": "EVA",
            "source_version": 7
        },
        {
            "id": "eva_nomascus_leucogenys_gca000146795v3",
            "description": "Variants from EVA",
            "species": "Nomascus_leucogenys",
            "assembly": "Nleu_3.0",
            "type": "remote",
            "filename_template": "https://ftp.ebi.ac.uk/pub/databases/eva/rs_releases/release_7/by_species/nomascus_leucogenys/GCA_000146795.3/61853_GCA_000146795.3_current_ids.vcf.gz",
            "use_as_source": 1,
            "use_seq_region_synonyms": 0,
            "strict_name_match": 0,
            "source_name": "EVA",
            "source_version": 7
        },
        {
            "id": "eva_pan_troglodytes_gca000001515v5",
            "description": "Variants from EVA",
            "species": "Pan_troglodytes",
            "assembly": "Pan_tro_3.0",
            "type": "remote",
            "filename_template": "https://ftp.ebi.ac.uk/pub/databases/eva/rs_releases/release_7/by_species/pan_troglodytes/GCA_000001515.5/9598_GCA_000001515.5_current_ids.vcf.gz",
            "use_as_source": 1,
            "use_seq_region_synonyms": 1,
            "strict_name_match": 0,
            "source_name": "EVA",
            "source_version": 7
        },
        {
            "id": "eva_ficedula_albicollis_gca000247815v2",
            "description": "Variants from EVA",
            "species": "Ficedula_albicollis",
            "assembly": "FicAlb1.5",
            "type": "remote",
            "filename_template": "https://ftp.ebi.ac.uk/pub/databases/eva/rs_releases/release_7/by_species/ficedula_albicollis/GCA_000247815.2/59894_GCA_000247815.2_current_ids.vcf.gz",
            "use_as_source": 1,
            "use_seq_region_synonyms": 0,
            "strict_name_match": 0,
            "source_name": "EVA",
            "source_version": 7
        },
        {
            "id": "eva_sander_lucioperca_gca008315115v1",
            "description": "Variants from EVA",
            "species": "Sander_lucioperca",
            "assembly": "SLUC_FBN_1",
            "type": "remote",
            "filename_template": "https://ftp.ebi.ac.uk/pub/databases/eva/rs_releases/release_7/by_species/sander_lucioperca/GCA_008315115.1/283035_GCA_008315115.1_current_ids.vcf.gz",
            "use_as_source": 1,
            "use_seq_region_synonyms": 0,
            "strict_name_match": 0,
            "source_name": "EVA",
            "source_version": 7
        },
        {
            "id": "eva_anas_platyrhynchos_gca008746955v1",
            "description": "Variants from EVA",
            "species": "Anas_platyrhynchos",
            "assembly": "ASM874695v1",
            "type": "remote",
            "filename_template": "https://ftp.ebi.ac.uk/pub/databases/eva/rs_releases/release_7/by_species/anas_platyrhynchos/GCA_008746955.1/8839_GCA_008746955.1_current_ids.vcf.gz",
            "use_as_source": 1,
            "use_seq_region_synonyms": 1,
            "strict_name_match": 0,
            "source_name": "EVA",
            "source_version": 7
        },
        {
            "id": "eva_bos_grunniens_gca005887515v1",
            "description": "Variants from EVA",
            "species": "Bos_grunniens",
            "assembly": "LU_Bosgru_v3.0",
            "type": "remote",
            "filename_template": "https://ftp.ebi.ac.uk/pub/databases/eva/rs_releases/release_7/by_species/bos_grunniens/GCA_005887515.1/30521_GCA_005887515.1_current_ids.vcf.gz",
            "use_as_source": 1,
            "use_seq_region_synonyms": 1,
            "strict_name_match": 0,
            "source_name": "EVA",
            "source_version": 7
        },
        {
            "id": "eva_callithrix_jacchus_gca011100555v1",
            "description": "Variants from EVA",
            "species": "Callithrix_jacchus",
            "assembly": "mCalJac1.pat.X",
            "type": "remote",
            "filename_template": "https://ftp.ebi.ac.uk/pub/databases/eva/rs_releases/release_7/by_species/callithrix_jacchus/GCA_011100555.1/9483_GCA_011100555.1_current_ids.vcf.gz",
            "use_as_source": 1,
            "use_seq_region_synonyms": 1,
            "strict_name_match": 0,
            "source_name": "EVA",
            "source_version": 7
        },
        {
            "id": "eva_chlorocebus_sabaeus_gca000409795v2",
            "description": "Variants from EVA",
            "species": "Chlorocebus_sabaeus",
            "assembly": "ChlSab1.1",
            "type": "remote",
            "filename_template": "https://ftp.ebi.ac.uk/pub/databases/eva/rs_releases/release_7/by_species/chlorocebus_sabaeus/GCA_000409795.2/60711_GCA_000409795.2_current_ids.vcf.gz",
            "use_as_source": 1,
            "use_seq_region_synonyms": 0,
            "strict_name_match": 0,
            "source_name": "EVA",
            "source_version": 7
        },
        {
            "id": "eva_ciona_intestinalis_gca000224145v1",
            "description": "Variants from EVA",
            "species": "Ciona_intestinalis",
            "assembly": "KH",
            "type": "remote",
            "filename_template": "https://ftp.ebi.ac.uk/pub/databases/eva/rs_releases/release_7/by_species/ciona_intestinalis/GCA_000224145.1/7719_GCA_000224145.1_current_ids.vcf.gz",
            "use_as_source": 1,
            "use_seq_region_synonyms": 0,
            "strict_name_match": 0,
            "source_name": "EVA",
            "source_version": 7
        },
        {
            "id": "eva_neovison_vison_gca900108605v1",
            "description": "Variants from EVA",
            "species": "Neovison_vison",
            "assembly": "NNQGG.v01",
            "type": "remote",
            "filename_template": "https://ftp.ebi.ac.uk/pub/databases/eva/rs_releases/release_7/by_species/neogale_vison/GCA_900108605.1/452646_GCA_900108605.1_current_ids.vcf.gz",
            "use_as_source": 1,
            "use_seq_region_synonyms": 0,
            "strict_name_match": 0,
            "source_name": "EVA",
            "source_version": 7
        },
        {
            "id": "eva_oncorhynchus_mykiss_gca013265735v3",
            "description": "Variants from EVA",
            "species": "Oncorhynchus_mykiss",
            "assembly": "USDA_OmykA_1.1",
            "type": "remote",
            "filename_template": "https://ftp.ebi.ac.uk/pub/databases/eva/rs_releases/release_7/by_species/oncorhynchus_mykiss/GCA_013265735.3/8022_GCA_013265735.3_current_ids.vcf.gz",
            "use_as_source": 1,
            "use_seq_region_synonyms": 1,
            "strict_name_match": 0,
            "source_name": "EVA",
            "source_version": 7
        },
        {
            "id": "eva_oryctolagus_cuniculus_gca000003625v1",
            "description": "Variants from EVA",
            "species": "Oryctolagus_cuniculus",
            "assembly": "OryCun2.0",
            "type": "remote",
            "filename_template": "https://ftp.ebi.ac.uk/pub/databases/eva/rs_releases/release_7/by_species/oryctolagus_cuniculus/GCA_000003625.1/9986_GCA_000003625.1_current_ids.vcf.gz",
            "use_as_source": 1,
            "use_seq_region_synonyms": 0,
            "strict_name_match": 0,
            "source_name": "EVA",
            "source_version": 7
        },
        {
            "id": "eva_pongo_abelii_gca002880775v3",
            "description": "Variants from EVA",
            "species": "Pongo_abelii",
            "assembly": "Susie_PABv2",
            "type": "remote",
            "filename_template": "https://ftp.ebi.ac.uk/pub/databases/eva/rs_releases/release_7/by_species/pongo_abelii/GCA_002880775.3/9601_GCA_002880775.3_current_ids.vcf.gz",
            "use_as_source": 1,
            "use_seq_region_synonyms": 1,
            "strict_name_match": 0,
            "source_name": "EVA",
            "source_version": 7
        },
        {
            "id": "eva_seriola_dumerili_gca002260705v1",
            "description": "Variants from EVA",
            "species": "Seriola_dumerili",
            "assembly": "Sdu_1.0",
            "type": "remote",
            "filename_template": "https://ftp.ebi.ac.uk/pub/databases/eva/rs_releases/release_7/by_species/seriola_dumerili/GCA_002260705.1/41447_GCA_002260705.1_current_ids.vcf.gz",
            "use_as_source": 1,
            "use_seq_region_synonyms": 0,
            "strict_name_match": 0,
            "source_name": "EVA",
            "source_version": 7
        },
        {
            "id": "92_mammals.gerp_conservation_score",
            "species": "bos_taurus",
            "assembly": "ARS-UCD2.0",
            "type": "remote",
            "filename_template": "https://ftp.ensembl.org/pub/release-115/compara/conservation_scores/92_mammals.gerp_conservation_score/gerp_conservation_scores.bos_taurus.ARS-UCD2.0.bw",
            "annotation_type": "gerp"
        },
        {
            "id": "92_mammals.gerp_conservation_score",
            "species": "canis_lupus_familiaris",
            "assembly": "ROS_Cfam_1.0",
            "type": "remote",
            "filename_template": "https://ftp.ensembl.org/pub/release-115/compara/conservation_scores/92_mammals.gerp_conservation_score/gerp_conservation_scores.canis_lupus_familiaris.ROS_Cfam_1.0.bw",
            "annotation_type": "gerp"
        },
        {
            "id": "92_mammals.gerp_conservation_score",
            "species": "capra_hircus",
            "assembly": "ARS1",
            "type": "remote",
            "filename_template": "https://ftp.ensembl.org/pub/release-115/compara/conservation_scores/92_mammals.gerp_conservation_score/gerp_conservation_scores.capra_hircus.ARS1.bw",
            "annotation_type": "gerp"
        },
        {
            "id": "92_mammals.gerp_conservation_score",
            "species": "chlorocebus_sabaeus",
            "assembly": "ChlSab1.1",
            "type": "remote",
            "filename_template": "https://ftp.ensembl.org/pub/release-115/compara/conservation_scores/92_mammals.gerp_conservation_score/gerp_conservation_scores.chlorocebus_sabaeus.ChlSab1.1.bw",
            "annotation_type": "gerp"
        },
        {
            "id": "65_fish.gerp_conservation_score",
            "species": "danio_rerio",
            "assembly": "GRCz11",
            "type": "remote",
            "filename_template": "https://ftp.ensembl.org/pub/release-115/compara/conservation_scores/65_fish.gerp_conservation_score/gerp_conservation_scores.danio_rerio.GRCz11.bw",
            "annotation_type": "gerp"
        },
        {
            "id": "92_mammals.gerp_conservation_score",
            "species": "equus_caballus",
            "assembly": "EquCab3.0",
            "type": "remote",
            "filename_template": "https://ftp.ensembl.org/pub/release-115/compara/conservation_scores/92_mammals.gerp_conservation_score/gerp_conservation_scores.equus_caballus.EquCab3.0.bw",
            "annotation_type": "gerp"
        },
        {
            "id": "92_mammals.gerp_conservation_score",
            "species": "felis_catus",
            "assembly": "Felis_catus_9.0",
            "type": "remote",
            "filename_template": "https://ftp.ensembl.org/pub/release-115/compara/conservation_scores/92_mammals.gerp_conservation_score/gerp_conservation_scores.felis_catus.Felis_catus_9.0.bw",
            "annotation_type": "gerp"
        },
        {
            "id": "27_sauropsids.gerp_conservation_score",
            "species": "ficedula_albicollis",
            "assembly": "FicAlb1.5",
            "type": "remote",
            "filename_template": "https://ftp.ensembl.org/pub/release-115/compara/conservation_scores/27_sauropsids.gerp_conservation_score/gerp_conservation_scores.ficedula_albicollis.FicAlb1.5.bw",
            "annotation_type": "gerp"
        },
        {
            "id": "60_amniotes.gerp_conservation_score",
            "species": "gallus_gallus",
            "assembly": "bGalGal1.mat.broiler.GRCg7b",
            "type": "remote",
            "filename_template": "https://ftp.ensembl.org/pub/release-115/compara/conservation_scores/60_amniotes.gerp_conservation_score/gerp_conservation_scores.gallus_gallus.bGalGal1.mat.broiler.GRCg7b.bw",
            "annotation_type": "gerp"
        },
        {
            "id": "37_mammals.gerp_conservation_score",
            "species": "homo_sapiens",
            "assembly": "GRCh37",
            "type": "remote",
            "filename_template": "https://ftp.ensembl.org/pub/grch37/release-96/compara/conservation_scores/37_mammals.gerp_conservation_score/gerp_conservation_scores.homo_sapiens.GRCh37.bw",
            "annotation_type": "gerp"
        },
        {
            "id": "92_mammals.gerp_conservation_score",
            "species": "homo_sapiens",
            "assembly": "GRCh38",
            "type": "remote",
            "filename_template": "https://ftp.ensembl.org/pub/release-115/compara/conservation_scores/92_mammals.gerp_conservation_score/gerp_conservation_scores.homo_sapiens.GRCh38.bw",
            "annotation_type": "gerp"
        },
        {
            "id": "92_mammals.gerp_conservation_score",
            "species": "macaca_fascicularis",
            "assembly": "Macaca_fascicularis_6.0",
            "type": "remote",
            "filename_template": "https://ftp.ensembl.org/pub/release-115/compara/conservation_scores/92_mammals.gerp_conservation_score/gerp_conservation_scores.macaca_fascicularis.Macaca_fascicularis_6.0.bw",
            "annotation_type": "gerp"
        },
        {
            "id": "92_mammals.gerp_conservation_score",
            "species": "macaca_mulatta",
            "assembly": "Mmul_10",
            "type": "remote",
            "filename_template": "https://ftp.ensembl.org/pub/release-115/compara/conservation_scores/92_mammals.gerp_conservation_score/gerp_conservation_scores.macaca_mulatta.Mmul_10.bw",
            "annotation_type": "gerp"
        },
        {
            "id": "60_amniotes.gerp_conservation_score",
            "species": "meleagris_gallopavo",
            "assembly": "Turkey_5.1",
            "type": "remote",
            "filename_template": "https://ftp.ensembl.org/pub/release-115/compara/conservation_scores/60_amniotes.gerp_conservation_score/gerp_conservation_scores.meleagris_gallopavo.Turkey_5.1.bw",
            "annotation_type": "gerp"
        },
        {
            "id": "92_mammals.gerp_conservation_score",
            "species": "microtus_ochrogaster",
            "assembly": "MicOch1.0",
            "type": "remote",
            "filename_template": "https://ftp.ensembl.org/pub/release-115/compara/conservation_scores/92_mammals.gerp_conservation_score/gerp_conservation_scores.microtus_ochrogaster.MicOch1.0.bw",
            "annotation_type": "gerp"
        },
        {
            "id": "92_mammals.gerp_conservation_score",
            "species": "mus_musculus",
            "assembly": "GRCm39",
            "type": "remote",
            "filename_template": "https://ftp.ensembl.org/pub/release-115/compara/conservation_scores/92_mammals.gerp_conservation_score/gerp_conservation_scores.mus_musculus.GRCm39.bw",
            "annotation_type": "gerp"
        },
        {
            "id": "92_mammals.gerp_conservation_score",
            "species": "neovison_vison",
            "assembly": "NNQGG.v01",
            "type": "remote",
            "filename_template": "https://ftp.ensembl.org/pub/release-115/compara/conservation_scores/92_mammals.gerp_conservation_score/gerp_conservation_scores.neovison_vison.NNQGG.v01.bw",
            "annotation_type": "gerp"
        },
        {
            "id": "92_mammals.gerp_conservation_score",
            "species": "nomascus_leucogenys",
            "assembly": "Nleu_3.0",
            "type": "remote",
            "filename_template": "https://ftp.ensembl.org/pub/release-115/compara/conservation_scores/92_mammals.gerp_conservation_score/gerp_conservation_scores.nomascus_leucogenys.Nleu_3.0.bw",
            "annotation_type": "gerp"
        },
        {
            "id": "65_fish.gerp_conservation_score",
            "species": "oreochromis_niloticus",
            "assembly": "O_niloticus_UMD_NMBU",
            "type": "remote",
            "filename_template": "https://ftp.ensembl.org/pub/release-115/compara/conservation_scores/65_fish.gerp_conservation_score/gerp_conservation_scores.oreochromis_niloticus.O_niloticus_UMD_NMBU.bw",
            "annotation_type": "gerp"
        },
        {
            "id": "92_mammals.gerp_conservation_score",
            "species": "oryctolagus_cuniculus",
            "assembly": "OryCun2.0",
            "type": "remote",
            "filename_template": "https://ftp.ensembl.org/pub/release-115/compara/conservation_scores/92_mammals.gerp_conservation_score/gerp_conservation_scores.oryctolagus_cuniculus.OryCun2.0.bw",
            "annotation_type": "gerp"
        },
        {
<<<<<<< HEAD
            "id": "92_mammals.gerp_conservation_score",
            "species": "ovis_aries",
            "assembly": "ARS-UI_Ramb_v3.0",
=======
            "id": "91_mammals.gerp_conservation_score",
            "species": "ovis_aries",
            "assembly": "ARS-UI_Ramb_v2.0",
>>>>>>> b7c2637e
            "type": "remote",
            "filename_template": "https://ftp.ensembl.org/pub/release-115/compara/conservation_scores/92_mammals.gerp_conservation_score/gerp_conservation_scores.ovis_aries_rambouillet.ARS-UI_Ramb_v3.0.bw",
            "annotation_type": "gerp"
        },
        {
            "id": "92_mammals.gerp_conservation_score",
            "species": "pan_troglodytes",
            "assembly": "Pan_tro_3.0",
            "type": "remote",
            "filename_template": "https://ftp.ensembl.org/pub/release-115/compara/conservation_scores/92_mammals.gerp_conservation_score/gerp_conservation_scores.pan_troglodytes.Pan_tro_3.0.bw",
            "annotation_type": "gerp"
        },
        {
            "id": "27_sauropsids.gerp_conservation_score",
            "species": "coturnix_japonica",
            "assembly": "Coturnix_japonica_2.0",
            "type": "remote",
            "filename_template": "https://ftp.ensembl.org/pub/release-115/compara/conservation_scores/27_sauropsids.gerp_conservation_score/gerp_conservation_scores.coturnix_japonica.Coturnix_japonica_2.0.bw",
            "annotation_type": "gerp"
        },
        {
            "id": "60_amniotes.gerp_conservation_score",
            "species": "parus_major",
            "assembly": "Parus_major1.1",
            "type": "remote",
            "filename_template": "https://ftp.ensembl.org/pub/release-115/compara/conservation_scores/60_amniotes.gerp_conservation_score/gerp_conservation_scores.parus_major.Parus_major1.1.bw",
            "annotation_type": "gerp"
        },
        {
            "id": "92_mammals.gerp_conservation_score",
            "species": "pongo_abelii",
            "assembly": "Susie_PABv2",
            "type": "remote",
            "filename_template": "https://ftp.ensembl.org/pub/release-115/compara/conservation_scores/92_mammals.gerp_conservation_score/gerp_conservation_scores.pongo_abelii.Susie_PABv2.bw",
            "annotation_type": "gerp"
        },
        {
            "id": "92_mammals.gerp_conservation_score",
            "species": "rattus_norvegicus",
            "assembly": "GRCr8",
            "type": "remote",
            "filename_template": "https://ftp.ensembl.org/pub/release-115/compara/conservation_scores/92_mammals.gerp_conservation_score/gerp_conservation_scores.rattus_norvegicus.GRCr8.bw",
            "annotation_type": "gerp"
        },
        {
            "id": "92_mammals.gerp_conservation_score",
            "species": "sus_scrofa",
            "assembly": "Sscrofa11.1",
            "type": "remote",
            "filename_template": "https://ftp.ensembl.org/pub/release-115/compara/conservation_scores/92_mammals.gerp_conservation_score/gerp_conservation_scores.sus_scrofa.Sscrofa11.1.bw",
            "annotation_type": "gerp"
        },
        {
            "id": "60_amniotes.gerp_conservation_score",
            "species": "taeniopygia_guttata",
            "assembly": "bTaeGut1_v1.p",
            "type": "remote",
            "filename_template": "https://ftp.ensembl.org/pub/release-115/compara/conservation_scores/60_amniotes.gerp_conservation_score/gerp_conservation_scores.taeniopygia_guttata.bTaeGut1_v1.p.bw",
            "annotation_type": "gerp"
        },
        {
            "id": "65_fish.gerp_conservation_score",
            "species": "tetraodon_nigroviridis",
            "assembly": "TETRAODON8",
            "type": "remote",
            "filename_template": "https://ftp.ensembl.org/pub/release-115/compara/conservation_scores/65_fish.gerp_conservation_score/gerp_conservation_scores.tetraodon_nigroviridis.TETRAODON8.bw",
            "annotation_type": "gerp"
        },
        {
            "id": "65_fish.gerp_conservation_score",
            "species": "salmo_salar",
            "assembly": "Ssal_v3.1",
            "type": "remote",
            "filename_template": "https://ftp.ensembl.org/pub/release-115/compara/conservation_scores/65_fish.gerp_conservation_score/gerp_conservation_scores.salmo_salar.Ssal_v3.1.bw",
            "annotation_type": "gerp"
        },
        {
            "id": "65_fish.gerp_conservation_score",
            "species": "sander_lucioperca",
            "assembly": "SLUC_FBN_1",
            "type": "remote",
            "filename_template": "https://ftp.ensembl.org/pub/release-115/compara/conservation_scores/65_fish.gerp_conservation_score/gerp_conservation_scores.sander_lucioperca.SLUC_FBN_1.bw",
            "annotation_type": "gerp"
        },
        {
            "id": "CADD_GRCh37_whole_genome_SNVs",
            "species": "homo_sapiens",
            "assembly": "GRCh37",
            "type": "remote",
            "filename_template": "https://ftp.ensembl.org/pub/data_files/homo_sapiens/GRCh37/variation_annotation/CADD_GRCh37_1.7_whole_genome_SNVs.tsv.gz",
            "annotation_type": "cadd"
        },
        {
            "id": "CADD_GRCh38_whole_genome_SNVs",
            "species": "homo_sapiens",
            "assembly": "GRCh38",
            "type": "remote",
            "filename_template": "https://ftp.ensembl.org/pub/data_files/homo_sapiens/GRCh38/variation_annotation/CADD_GRCh38_1.7_whole_genome_SNVs.tsv.gz",
            "annotation_type": "cadd"
        },
        {
            "id": "eva_cavia_porcellus_gca000151735v1",
            "description": "Variants from EVA",
            "species": "Cavia_porcellus",
            "assembly": "Cavpor3.0",
            "type": "remote",
            "filename_template": "https://ftp.ebi.ac.uk/pub/databases/eva/rs_releases/release_7/by_species/cavia_porcellus/GCA_000151735.1/10141_GCA_000151735.1_current_ids.vcf.gz",
            "use_as_source": 0,
            "use_seq_region_synonyms": 1,
            "strict_name_match": 0,
            "source_name": "EVA",
            "source_version": 7
        },
        {
            "id": "eva_salmo_salar_gca905237065v2",
            "description": "Variants from EVA",
            "species": "Salmo_salar",
            "assembly": "Ssal_v3.1",
            "type": "remote",
            "filename_template": "https://ftp.ebi.ac.uk/pub/databases/eva/rs_releases/release_7/by_species/salmo_salar/GCA_905237065.2/8030_GCA_905237065.2_current_ids.vcf.gz",
            "use_as_source": 1,
            "use_seq_region_synonyms": 1,
            "strict_name_match": 0,
            "source_name": "EVA",
            "source_version": 7
        },
        {
            "id": "eva_bison_bison_bison_gca000754665v1",
            "description": "Variants from EVA",
            "species": "Bison_bison_bison",
            "assembly": "Bison_UMD1.0",
            "type": "remote",
            "filename_template": "https://ftp.ebi.ac.uk/pub/databases/eva/rs_releases/release_7/by_species/bison_bison_bison/GCA_000754665.1/43346_GCA_000754665.1_current_ids.vcf.gz",
            "use_as_source": 1,
            "use_seq_region_synonyms": 1,
            "strict_name_match": 0,
            "source_name": "EVA",
            "source_version": 7
        },
        {
            "id": "eva_dicentrarchus_labrax_gca905237075v1",
            "description": "Variants from EVA",
            "species": "Dicentrarchus_labrax",
            "assembly": "dlabrax2021",
            "type": "remote",
            "filename_template": "https://ftp.ebi.ac.uk/pub/databases/eva/rs_releases/release_7/by_species/dicentrarchus_labrax/GCA_905237075.1/13489_GCA_905237075.1_current_ids.vcf.gz",
            "use_as_source": 1,
            "use_seq_region_synonyms": 0,
            "strict_name_match": 0,
            "source_name": "EVA",
            "source_version": 7
        },
        {
            "id": "eva_drosophila_melanogaster_gca000001215v4",
            "description": "Variants from EVA",
            "species": "Drosophila_melanogaster",
            "assembly": "BDGP6.54",
            "type": "remote",
            "filename_template": "https://ftp.ebi.ac.uk/pub/databases/eva/rs_releases/release_7/by_species/drosophila_melanogaster/GCA_000001215.4/7227_GCA_000001215.4_current_ids.vcf.gz",
            "use_as_source": 1,
            "use_seq_region_synonyms": 0,
            "strict_name_match": 0,
            "source_name": "EVA",
            "source_version": 7
        },
        {
            "id": "eva_microcebus_murinus_gca000165445v3",
            "description": "Variants from EVA",
            "species": "Microcebus_murinus",
            "assembly": "Mmur_3.0",
            "type": "remote",
            "filename_template": "https://ftp.ebi.ac.uk/pub/databases/eva/rs_releases/release_7/by_species/lemur_catta/GCA_000165445.3/9447_GCA_000165445.3_current_ids.vcf.gz",
            "use_as_source": 1,
            "use_seq_region_synonyms": 1,
            "strict_name_match": 0,
            "source_name": "EVA",
            "source_version": 7
        },
        {
            "id": "eva_manacus_vitellinus_gca001715985v2",
            "description": "Variants from EVA",
            "species": "Manacus_vitellinus",
            "assembly": "ASM171598v2",
            "type": "remote",
            "filename_template": "https://ftp.ebi.ac.uk/pub/databases/eva/rs_releases/release_7/by_species/dixiphia_pipra/GCA_001715985.2/415032_GCA_001715985.2_current_ids.vcf.gz",
            "use_as_source": 1,
            "use_seq_region_synonyms": 0,
            "strict_name_match": 0,
            "source_name": "EVA",
            "source_version": 7
        },
        {
            "id": "eva_peromyscus_maniculatus_bairdii_gca003704035v1",
            "description": "Variants from EVA",
            "species": "Peromyscus_maniculatus_bairdii",
            "assembly": "HU_Pman_2.1",
            "type": "remote",
            "filename_template": "https://ftp.ebi.ac.uk/pub/databases/eva/rs_releases/release_7/by_species/peromyscus_maniculatus_bairdii/GCA_003704035.1/230844_GCA_003704035.1_current_ids.vcf.gz",
            "use_as_source": 1,
            "use_seq_region_synonyms": 1,
            "strict_name_match": 0,
            "source_name": "EVA",
            "source_version": 7
        },
        {
            "id": "CADD_Sscrofa11.1_whole_genome_SNVs",
            "species": "sus_scrofa",
            "assembly": "Sscrofa11.1",
            "type": "remote",
            "filename_template": "https://ftp.ensembl.org/pub/data_files/sus_scrofa/Sscrofa11.1/variation_annotation/ALL_pCADD-PHRED-scores.tsv.gz",
            "annotation_type": "cadd"
        }
    ]
}<|MERGE_RESOLUTION|>--- conflicted
+++ resolved
@@ -1312,15 +1312,9 @@
             "annotation_type": "gerp"
         },
         {
-<<<<<<< HEAD
             "id": "92_mammals.gerp_conservation_score",
             "species": "ovis_aries",
             "assembly": "ARS-UI_Ramb_v3.0",
-=======
-            "id": "91_mammals.gerp_conservation_score",
-            "species": "ovis_aries",
-            "assembly": "ARS-UI_Ramb_v2.0",
->>>>>>> b7c2637e
             "type": "remote",
             "filename_template": "https://ftp.ensembl.org/pub/release-115/compara/conservation_scores/92_mammals.gerp_conservation_score/gerp_conservation_scores.ovis_aries_rambouillet.ARS-UI_Ramb_v3.0.bw",
             "annotation_type": "gerp"
