--- conflicted
+++ resolved
@@ -97,14 +97,9 @@
   my ($return_value, $stderr, $flat_cmd) = $self->run_system_command($cmd);
   if ($return_value) {
       die("there was an error running as ($flat_cmd: $stderr)");
-<<<<<<< HEAD
-  }
-
-=======
   } else {
     $self->run_system_command("rm $input_file") if ($clean);
   }
->>>>>>> 48ec0192
 }
 
 1;