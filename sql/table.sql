-- Copyright [1999-2015] Wellcome Trust Sanger Institute and the EMBL-European Bioinformatics Institute
-- Copyright [2016-2018] EMBL-European Bioinformatics Institute
-- 
-- Licensed under the Apache License, Version 2.0 (the "License");
-- you may not use this file except in compliance with the License.
-- You may obtain a copy of the License at
-- 
--      http://www.apache.org/licenses/LICENSE-2.0
-- 
-- Unless required by applicable law or agreed to in writing, software
-- distributed under the License is distributed on an "AS IS" BASIS,
-- WITHOUT WARRANTIES OR CONDITIONS OF ANY KIND, either express or implied.
-- See the License for the specific language governing permissions and
-- limitations under the License.


/**
Use MyISAM storage engine
*/
SET default_storage_engine=MYISAM;

/**
@header  Variation tables
@desc    These tables define the central variation data.
@colour  #B22222
*/


/**
@table variation

@colour #B22222
@desc This is the schema's generic representation of a variation, defined as a genetic feature that varies between individuals of the same species. 
      The most common type is the single nucleotide variation (SNP) though the schema also accommodates copy number variations (CNVs) and structural variations (SVs).<br />
			In Ensembl, a variation is defined by its flanking sequence rather than its mapped location on a chromosome; a variation may in fact have multiple mappings across a genome, 
			although this fails our <a href="/info/genome/variation/prediction/variant_quality.html#quality_control">Quality Control</a>.<br /> 
      This table stores a variation's name (commonly an ID of the form e.g. rs123456, assigned by dbSNP), along with an ancestral (or reference) allele.

@column variation_id		       Primary key, internal identifier.
@column source_id			         Foreign key references to the @link source table.
@column name				           Name of the variation. e.g. "rs1333049".
@column ancestral_allele	     Ancestral allele for the variant.
@column flipped				         This is set to 1 if the variant is flipped from the negative to the positive strand during import.
@column class_attrib_id		     Class of the variation, key into the @link attrib table.<br /> The list of variation classes is available <a href="/info/genome/variation/prediction/classification.html#classes">here</a>.
@column somatic                Flags whether this variation is known to be somatic or not
@column minor_allele           The minor allele of this variant. The minor allele is the second most frequent allele.
@column minor_allele_freq      The 'global' frequency of the minor allele of this variant, as reported by dbSNP. The minor allele frequency is the frequency of the second most frequent allele.
@column minor_allele_count     The number of samples the minor allele of this variant is found in. The minor allele is the second most frequent allele.
@column clinical_significance  A set of clinical significance classes assigned to the variant.<br /> 
                               The list of clinical significances is available <a href="/info/genome/variation/phenotype/phenotype_annotation.html#clin_significance">here</a>.
@column evidence_attribs            A summary of the evidence supporting a variant as a guide to its potential reliability. See the evidence descriptions <a href="/info/genome/variation/prediction/variant_quality.html#evidence_status">here</a>.
@column display                Flags whether this variation should be displayed in browser tracks and returned by default by the API

@see variation_synonym
@see failed_variation
@see variation_feature
@see allele
@see sample_genotype_multiple_bp
@see compressed_genotype_var
@see attrib
*/

CREATE TABLE variation (
  variation_id INT(10) UNSIGNED NOT NULL AUTO_INCREMENT, # PK
  source_id INT(10) UNSIGNED NOT NULL, 
  name VARCHAR(255),
  ancestral_allele VARCHAR(255) DEFAULT NULL,
  flipped TINYINT(1) UNSIGNED NULL DEFAULT NULL,
  class_attrib_id INT(10) UNSIGNED default 0,
  somatic TINYINT(1) DEFAULT 0 NOT NULL,
  minor_allele VARCHAR(50) DEFAULT NULL,
  minor_allele_freq FLOAT DEFAULT NULL,
  minor_allele_count INT(10) UNSIGNED DEFAULT NULL,
  clinical_significance SET('uncertain significance','not provided','benign','likely benign','likely pathogenic','pathogenic','drug response','histocompatibility','other','confers sensitivity','risk factor','association','protective'),
  evidence_attribs   SET('367','368','369','370','371','372','418','421','573','585') DEFAULT NULL,
  display INT(1) DEFAULT 1,

	PRIMARY KEY ( variation_id ),
	UNIQUE KEY ( name ),
	KEY source_idx (source_id)
);


/**
@table variation_attrib

@colour #B22222
@desc This table stores miscellaneous attributes associated with a variation entry.

@column variation_id     Foreign key references @link variation table
@column attrib_id			   Foreign key references @link attrib table, describes the attribute
@column value            Attribute value

@see variation
@see attrib
*/

CREATE TABLE variation_attrib (
  variation_id INT(11) UNSIGNED NOT NULL,
  attrib_id INT(11) DEFAULT NULL,
  value VARCHAR(255) DEFAULT NULL,
  KEY variation_idx (variation_id),
  KEY attrib_value_idx (attrib_id,value)
) ENGINE=MyISAM DEFAULT CHARSET=latin1;


/**
@table variation_feature

@colour #B22222
@desc This table represents mappings of variations to genomic locations. It stores an allele string representing the different possible alleles that are found at that locus e.g. "A/T" for a SNP, as well as a "worst case" consequence of the mutation. It also acts as part of the relationship between variations and transcripts.

@column variation_feature_id	 Primary key, internal identifier.
@column seq_region_id			     Foreign key references @link seq_region in core db. Refers to the seq_region which this variant is on, which may be a chromosome, a clone, etc...
@column seq_region_start		   The start position of the variation on the @link seq_region.
@column seq_region_end			   The end position of the variation on the @link seq_region.
@column seq_region_strand		   The orientation of the variation on the @link seq_region.
@column variation_id				   Foreign key references to the @link variation table.
@column allele_string			     This is a denormalised string taken from the alleles in the allele table associated with this variation. The reference allele (i.e. one on the reference genome comes first).
@column variation_name			   A denormalisation taken from the variation table. This is the name or identifier that is used for displaying the feature.
@column map_weight				     The number of times that this variation has mapped to the genome. This is a denormalisation as this particular feature is one example of a mapped location. This can be used to limit the the features that come back from a query.
@column flags						       Flag to filter the selection of variations.
@column source_id					     Foreign key references to the source table.
@column consequence_types		   The SO term(s) of all unique observed consequence types of this variation feature.<br /> The list of consequence descriptions is available <a href="/info/genome/variation/prediction/predicted_data.html#consequences">here</a>.
@column variation_set_id		   The variation feature can belong to a @link variation_set.
@column class_attrib_id			   Class of the variation, key in the @link attrib table.<br /> The list of variation classes is available <a href="/info/genome/variation/prediction/classification.html#classes">here</a>.
@column somatic                Flags whether this variation_feature is somatic or germline
@column minor_allele           The minor allele of this variant. The minor allele is the second most frequent allele.
@column minor_allele_freq      The 'global' frequency of the minor allele of this variant, as reported by dbSNP. The minor allele frequency is the frequency of the second most frequent allele.
@column minor_allele_count     The number of samples the minor allele of this variant is found in. The minor allele is the second most frequent allele.
@column alignment_quality      Quality of alignment for variants mapped by flanks rather than position justified.
@column evidence_attribs       A summary of the evidence supporting a variant as a guide to its potential reliability. See the evidence descriptions <a href="/info/genome/variation/prediction/variant_quality.html#evidence_status">here</a>.
@column clinical_significance  A set of clinical significance classes assigned to the variant.<br /> 
                               The list of clinical significances is available <a href="/info/genome/variation/phenotype/phenotype_annotation.html#clin_significance">here</a>.
@column display                Flags whether this variation should be displayed in browser tracks and returned by default by the API

@see variation
@see transcript_variation
@see seq_region
@see attrib
*/

CREATE TABLE variation_feature (
  variation_feature_id INT(10) UNSIGNED NOT NULL AUTO_INCREMENT,
  seq_region_id INT(10) UNSIGNED NOT NULL,
  seq_region_start INT NOT NULL,
  seq_region_end INT NOT NULL,
  seq_region_strand TINYINT NOT NULL,
  variation_id INT(10) UNSIGNED NOT NULL,
  allele_string VARCHAR(50000),
  variation_name VARCHAR(255),
  map_weight INT NOT NULL,
  flags SET('genotyped'),
  source_id INT(10) UNSIGNED NOT NULL,
  consequence_types SET(
        'intergenic_variant',
        'splice_acceptor_variant',
        'splice_donor_variant',
        'stop_lost',
        'coding_sequence_variant',
        'missense_variant',
        'stop_gained',
        'synonymous_variant',
        'frameshift_variant',
        'non_coding_transcript_variant',
        'non_coding_transcript_exon_variant',
        'mature_miRNA_variant',
        'NMD_transcript_variant',
        '5_prime_UTR_variant',
        '3_prime_UTR_variant',
        'incomplete_terminal_codon_variant',
        'intron_variant',
        'splice_region_variant',
        'downstream_gene_variant',
        'upstream_gene_variant',
        'start_lost',
        'stop_retained_variant',
        'inframe_insertion',
        'inframe_deletion',
        'transcript_ablation',
        'transcript_fusion',
        'transcript_amplification',
        'transcript_translocation',
        'TFBS_ablation',
        'TFBS_fusion',
        'TFBS_amplification',
        'TFBS_translocation',
        'regulatory_region_ablation',
        'regulatory_region_fusion',
        'regulatory_region_amplification',
        'regulatory_region_translocation',
        'feature_elongation',
        'feature_truncation',
        'regulatory_region_variant',
        'TF_binding_site_variant',
        'protein_altering_variant',
        'start_retained_variant'
    ) DEFAULT 'intergenic_variant' NOT NULL,
    variation_set_id SET(
            '1','2','3','4','5','6','7','8',
            '9','10','11','12','13','14','15','16',
            '17','18','19','20','21','22','23','24',
            '25','26','27','28','29','30','31','32',
            '33','34','35','36','37','38','39','40',
            '41','42','43','44','45','46','47','48',
            '49','50','51','52','53','54','55','56',
            '57','58','59','60','61','62','63','64'
    ) NOT NULL DEFAULT '',
    class_attrib_id INT(10) UNSIGNED default 0,
    somatic TINYINT(1) DEFAULT 0 NOT NULL,
    minor_allele VARCHAR(50) DEFAULT NULL,
    minor_allele_freq FLOAT DEFAULT NULL,
    minor_allele_count INT(10) UNSIGNED DEFAULT NULL,
    alignment_quality double  DEFAULT NULL,
    evidence_attribs   SET('367','368','369','370','371','372','418','421','573','585') DEFAULT NULL,
    clinical_significance SET('uncertain significance','not provided','benign','likely benign','likely pathogenic','pathogenic','drug response','histocompatibility','other','confers sensitivity','risk factor','association','protective') DEFAULT NULL,
    display INT(1) DEFAULT 1,

   	PRIMARY KEY ( variation_feature_id ),
	  KEY pos_idx ( seq_region_id, seq_region_start, seq_region_end ),
	  KEY variation_idx ( variation_id ),
    KEY variation_set_idx ( variation_set_id ),
    KEY consequence_type_idx (consequence_types),
    KEY source_idx (source_id)
);


/**
@table variation_synonym

@colour #B22222
@desc This table allows for a variation to have multiple IDs, generally given by multiple sources.

@column variation_synonym_id	Primary key, internal identifier.
@column variation_id					Foreign key references to the variation table.
@column subsnp_id							Foreign key references to the subsnp_handle table.
@column source_id							Foreign key references to the source table.
@column name									Name of the synonym variation. e.g. 'rs1333049'.

@see source
@see variation
@see subsnp_handle
*/

CREATE TABLE variation_synonym (
  variation_synonym_id INT(10) UNSIGNED NOT NULL AUTO_INCREMENT,
  variation_id INT(10) UNSIGNED NOT NULL,
  subsnp_id INT(15) UNSIGNED ,
  source_id INT(10) UNSIGNED NOT NULL,
  name VARCHAR(255),

  PRIMARY KEY (variation_synonym_id),
  KEY variation_idx (variation_id),
  KEY subsnp_idx (subsnp_id),
  UNIQUE KEY name_idx (name, source_id, variation_id),
  KEY source_idx (source_id)
);

/**
@table allele_synonym

@colour #B22222
@desc This table allows for the allele of a variant to have multiple IDs.

@column allele_synonym_id     Primary key, internal identifier.
@column variation_id          Foreign key references to the @link variation table.
@column hgvs_genomic          HGVS representation of this allele with respect to the genomic sequence
@column name                  Name of the allele synonym e.g. CA127784

@see variation
*/

CREATE TABLE allele_synonym (
  allele_synonym_id INT(10) UNSIGNED NOT NULL AUTO_INCREMENT,
  variation_id      INT(10) UNSIGNED NOT NULL,
  hgvs_genomic      VARCHAR(600) NOT NULL,
  name              VARCHAR(255) NOT NULL,
  PRIMARY KEY (allele_synonym_id),
  UNIQUE KEY variation_name_idx (variation_id, name),
  KEY name_idx (name)
) ENGINE = MyISAM;

/**
@table allele

@colour #B22222
@desc This table stores information about each of a variation's alleles, along with population frequencies.

@column allele_id		   Primary key, internal identifier.
@column variation_id	 	   Foreign key references to the @link variation table.
@column subsnp_id		   Foreign key references to the @link subsnp_handle table.
@column allele_code_id 		   Foreign key reference to @link allele_code table.
@column population_id		   Foreign key references to the @link population table.
@column frequency		   Frequency of this allele in the population.
@column count			   Number of individuals/samples in the population where this allele is found.
@column frequency_submitter_handle dbSNP handle for submitter of frequency data [may be different to submitter of observed variant]

@see variation
@see subsnp_handle
@see allele_code
@see population
@see submitter_handle
*/

CREATE TABLE allele (
  allele_id INT(11) NOT NULL AUTO_INCREMENT,
  variation_id INT(11) UNSIGNED NOT NULL,
  subsnp_id INT(11) UNSIGNED DEFAULT NULL,
  allele_code_id INT(11) UNSIGNED NOT NULL,
  population_id INT(11) UNSIGNED DEFAULT NULL,
  frequency FLOAT UNSIGNED DEFAULT NULL,
  count INT(11) UNSIGNED DEFAULT NULL,
  frequency_submitter_handle INT(10) DEFAULT NULL,

  PRIMARY KEY (allele_id),
  KEY variation_idx (variation_id),
  KEY subsnp_idx (subsnp_id),
  KEY population_idx (population_id)
);




/**
@header  Phenotype tables
@desc    These tables store information linking entities (variants, genes, QTLs) with phenotypes and other annotations.
@colour  #22949B
*/


/**
@table phenotype_feature
@colour  #22949B

@desc This table stores information linking entities (variants, genes, QTLs) and phenotypes.

@column phenotype_feature_id	  Primary key, internal identifier.
@column phenotype_id			  Foreign key references to the @link phenotype table.
@column source_id				  Foreign key references to the @link source table.
@column study_id				  Foreign key references to the @link study table.
@column type					  Type of object associated.
@column object_id	              Stable identifier for associated object.
@column is_significant			  Flag indicating if the association is statistically significant in the given study.
@column seq_region_id			  Foreign key references @link seq_region in core db. Refers to the seq_region which this feature is on, which may be a chromosome, a clone, etc...
@column seq_region_start		  The start position of the feature on the @link seq_region.
@column seq_region_end			  The end position of the feature on the @link seq_region.
@column seq_region_strand		  The orientation of the feature on the @link seq_region.

@see variation
@see phenotype
@see source
@see study
*/

CREATE TABLE IF NOT EXISTS `phenotype_feature` (
  `phenotype_feature_id` INT(11) UNSIGNED NOT NULL AUTO_INCREMENT,
  `phenotype_id` INT(11) UNSIGNED DEFAULT NULL,
  `source_id` INT(11) UNSIGNED DEFAULT NULL,
  `study_id` INT(11) UNSIGNED DEFAULT NULL,
  `type` ENUM('Gene','Variation','StructuralVariation','SupportingStructuralVariation','QTL','RegulatoryFeature') DEFAULT NULL,
  `object_id` VARCHAR(255) DEFAULT NULL,
  `is_significant` TINYINT(1) UNSIGNED DEFAULT '1',
  `seq_region_id` INT(11) UNSIGNED DEFAULT NULL,
  `seq_region_start` INT(11) UNSIGNED DEFAULT NULL,
  `seq_region_end` INT(11) UNSIGNED DEFAULT NULL,
  `seq_region_strand` TINYINT(4) DEFAULT NULL,
  PRIMARY KEY (`phenotype_feature_id`),
  KEY `phenotype_idx` (`phenotype_id`),
  KEY `object_idx` (`object_id`,`type`),
  KEY `type_idx` (`type`),
  KEY `pos_idx` (`seq_region_id`,`seq_region_start`,`seq_region_end`),
  KEY `source_idx` (`source_id`)
);


/**
@table phenotype_feature_attrib
@colour  #22949B

@desc This table stores additional information on a given phenotype/object association. It is styled as an attrib table to allow for a variety of fields to be populated across different object types.

@column phenotype_feature_id	  Foreign key, references to the @link phenotype_feature table.
@column attrib_type_id			  Foreign key references to the @link attrib_type table.
@column value	    			  The value of the attribute.

@see phenotype_feature
@see attrib_type
*/

CREATE TABLE IF NOT EXISTS `phenotype_feature_attrib` (
  `phenotype_feature_id` INT(11) UNSIGNED NOT NULL,
  `attrib_type_id` INT(11) DEFAULT NULL,
  `value` VARCHAR(255) DEFAULT NULL,
  KEY `phenotype_feature_idx` (`phenotype_feature_id`),
  KEY `type_value_idx` (`attrib_type_id`,`value`)
);


/**
@table phenotype
@colour  #22949B

@desc This table stores details of the phenotypes associated with phenotype_features.

@column phenotype_id         Primary key, internal identifier.
@column stable_id            Ensembl stable identifier for the phenotype
@column name                 Phenotype short name. e.g. "CAD".
@column description varchar  Phenotype long name. e.g. "Coronary Artery Disease".

@see phenotype_feature
*/

CREATE TABLE `phenotype` (
  `phenotype_id` INT(10) UNSIGNED NOT NULL AUTO_INCREMENT,
  `stable_id` VARCHAR(255) DEFAULT NULL,
  `name` VARCHAR(50) DEFAULT NULL,
  `description` VARCHAR(255) DEFAULT NULL,
  PRIMARY KEY (`phenotype_id`),
  KEY `name_idx` (`name`),
  UNIQUE KEY `desc_idx` (`description`),
  KEY `stable_idx` (`stable_id`)
);

/**
@table phenotype_ontology_accession
@colour  #22949B

@desc This table stores accessions of phenotype ontology terms which have been linked to phenotype.descriptions

@column phenotype_id         Foreign key, references to the @link phenotype table.
@column accession            The accession of an ontology term held in the ontology database (eg. EFO:0000378) 
@column mapped_by_attrib     The method used to annotate the phenotype.description with the ontology term
@column mapping_type         The relation defining the association between the ontology term and the phenotype.description

@see phenotype
*/
CREATE TABLE `phenotype_ontology_accession` (
  `phenotype_id` INT(11) UNSIGNED NOT NULL,
  `accession` VARCHAR(255) NOT NULL,
  `mapped_by_attrib` SET('437','438','439','440','441','442','443','444','588', '589','590','591','592','593','594') DEFAULT NULL,
  `mapping_type` ENUM('is','involves') DEFAULT NULL,
  PRIMARY KEY (`phenotype_id`,`accession`),
  KEY `accession_idx` (`accession`)
) ENGINE=MyISAM DEFAULT CHARSET=latin1;

/**
@header  Other tables
@desc    These tables define the other data associated with a variation.
@colour  #98BFDA
*/


/**
@table subsnp_handle

@colour #98BFDA
@desc This table contains the SubSNP(ss) ID and the name of the submitter handle of dbSNP.

@column subsnp_id	Primary key. It corresponds to the subsnp identifier (ssID) from dbSNP.<br />This ssID is stored in this table without the "ss" prefix. e.g. "120258606" instead of "ss120258606".
@column handle		The name of the dbSNP handler who submitted the ssID.<br />Name of the synonym (a different <b>sample_id</b>).

@see allele
@see failed_variation
@see population_genotype
@see sample
@see variation_synonym
*/

CREATE TABLE subsnp_handle (
  subsnp_id INT(11) UNSIGNED NOT NULL,
  handle VARCHAR(20),

  PRIMARY KEY (subsnp_id)
);


/**
@table submitter_handle

@colour #98BFDA
@desc This table holds a short string to distinguish data submitters

@column handle_id	Primary key, internal identifier.
@column handle      	Short string assigned to the data submitter. 

@see allele 
*/

CREATE TABLE submitter_handle (
  handle_id INT(10) UNSIGNED NOT NULL AUTO_INCREMENT,
  handle VARCHAR(25),
 PRIMARY KEY ( handle_id ),
        UNIQUE KEY ( handle )
);


/**
@table allele_code

@colour #98BFDA
@desc This table stores the relationship between the internal allele identifiers and the alleles themselves.

@column allele_code_id	Primary key, internal identifier.
@column allele      	String representing the allele. Has a unique constraint on the first 1000 characters (max allowed by MySQL).

@example See below the first entries in the allele_code table:
         @sql SELECT * FROM allele_code LIMIT 6;

@see allele
@see genotype_code
*/

CREATE TABLE allele_code (
  allele_code_id INT(11) NOT NULL AUTO_INCREMENT,
  allele VARCHAR(60000) DEFAULT NULL,
  
  PRIMARY KEY (allele_code_id),
  UNIQUE KEY allele_idx (allele(1000))
);


/**
@table genotype_code

@colour #98BFDA
@desc This table stores genotype codes as multiple rows of allele_code identifiers, linked by genotype_code_id and ordered by haplotype_id.

@column genotype_code_id	Internal identifier.
@column allele_code_id 	    Foreign key reference to @link allele_code table.
@column haplotype_id        Sorting order of the genotype's alleles.
@column phased              Indicates if this genotype is phased

@see allele_code
@see population_genotype
*/

CREATE TABLE genotype_code (
  genotype_code_id INT(11) UNSIGNED NOT NULL,
  allele_code_id INT(11) UNSIGNED NOT NULL,
  haplotype_id TINYINT(2) UNSIGNED NOT NULL,
  phased TINYINT(2) UNSIGNED DEFAULT NULL,
  
  KEY genotype_code_id (genotype_code_id),
  KEY allele_code_id (allele_code_id)
);


/**
@table seq_region

@colour #98BFDA
@desc This table stores the relationship between Ensembl's internal coordinate system identifiers and traditional chromosome names.

@column seq_region_id	   Primary key. Foreign key references seq_region in core db. Refers to the seq_region which this variant is on, which may be a chromosome, a clone, etc...
@column name				     The name of this sequence region.
@column coord_system_id  Foreign key references to the @link coord_system table.

@see variation_feature
@see compressed_genotype_region
@see read_coverage
*/

CREATE TABLE seq_region (

  seq_region_id               INT(10) UNSIGNED NOT NULL,
  name                        VARCHAR(255) NOT NULL,
  coord_system_id             INT(10) UNSIGNED NOT NULL,

  PRIMARY KEY (seq_region_id),
  # Which one, check with Will
  #UNIQUE KEY name_idx (name),
  UNIQUE KEY name_cs_idx (name, coord_system_id),
  KEY cs_idx (coord_system_id)

) ;


/**
@table coord_system

@colour #98BFDA
@desc Stores information about the available co-ordinate systems for the species identified through the species_id field.
Note that for each species, there must be one co-ordinate system that has the attribute "top_level" and one that has the attribute "sequence_level".

@column coord_system_id      Primary key, internal identifier.
@column species_id           Identifies the species for multi-species databases.
@column name                 Co-oridinate system name, e.g. 'chromosome', 'contig', 'scaffold' etc.
@column version              Assembly.
@column rank                 Co-oridinate system rank.
@column attrib               Co-oridinate system attrib (e.g. "top_level", "sequence_level").

@see seq_region
@see meta_coord
@see meta

*/

CREATE TABLE coord_system (

  coord_system_id             INT(10) UNSIGNED NOT NULL AUTO_INCREMENT,
  species_id                  INT(10) UNSIGNED NOT NULL DEFAULT 1,
  name                        VARCHAR(40) NOT NULL,
  version                     VARCHAR(255) DEFAULT NULL,
  rank                        INT NOT NULL,
  attrib                      SET('default_version', 'sequence_level'),

  PRIMARY   KEY (coord_system_id),
  UNIQUE    KEY rank_idx (rank, species_id),
  UNIQUE    KEY name_idx (name, version, species_id),
            KEY species_idx (species_id)

);



/**
@header  Sample tables
@desc    These tables define the sample, individual and population information.
@colour  #F08080
*/


/**
@table population

@colour #F08080
@desc Stores information about a population. A population may be an ethnic group (e.g. Caucasian, Hispanic), assay group (e.g. 24 Europeans), phenotypic group (e.g. blue eyed, diabetes) etc. Populations may be composed of other populations by defining relationships in the population_structure table.

@column population_id     Primary key, internal identifier.
@column name              Name of the population.
@column size              Size of the population.
@column description       Description of the population.
@column collection        Flag indicating if the population is defined based on geography (0) or a collection of individuals/samples with respect to some other criteria (1).
@column freqs_from_gts    Flag indicating if the population frequencies can be retrieved from the allele table (0) or from the individual/sample genotypes (1).
@column display           Information used by BioMart.
@column display_group_id  Used to group population for display on the Population Genetics page

@see population_synonym
@see sample_population
@see population_structure
@see population_genotype
@see allele
@see display_group
*/

CREATE TABLE population (
    population_id INT(10) UNSIGNED NOT NULL AUTO_INCREMENT,
    name VARCHAR(255),
    size INT(10),
    description TEXT,
    collection TINYINT(1) default 0,
    freqs_from_gts TINYINT(1),
    display ENUM('LD', 'MARTDISPLAYABLE', 'UNDISPLAYABLE') default 'UNDISPLAYABLE',
    display_group_id TINYINT(1) ,

    PRIMARY KEY (population_id),
    KEY name_idx (name)
);


/**
@table population_structure

@colour #F08080
@desc This table stores hierarchical relationships between populations by relating them as populations and sub-populations.

@column super_population_id    Foreign key references to the population table.
@column sub_population_id      Foreign key references to the population table.

@see population
*/

CREATE TABLE population_structure (
  super_population_id INT(10) UNSIGNED NOT NULL,
  sub_population_id INT(10) UNSIGNED NOT NULL,

  UNIQUE KEY super_population_idx (super_population_id, sub_population_id),
  KEY sub_population_idx (sub_population_id)
);

/**
@table individual

@colour #F08080
@desc Stores information about an identifiable individual, including gender and the identifiers of the individual's parents (if known).

@column individual_id           Primary key, internal identifier.
@column name                    Name of the individual.
@column description             Description of the individual.
@column gender                  The sex of this individual.
@column father_individual_id    Self referential ID, the father of this individual if known.
@column mother_individual_id    Self referential ID, the mother of this individual if known.
@column individual_type_id      Foreign key references to the @link individual_type table.

@see individual_synonym
@see individual_type
@see sample
*/

CREATE TABLE individual (
  individual_id INT(10) UNSIGNED NOT NULL AUTO_INCREMENT,
  name VARCHAR(255),
  description TEXT,
  gender ENUM('Male', 'Female', 'Unknown') default 'Unknown' NOT NULL,
  father_individual_id INT(10) unsigned,
  mother_individual_id INT(10) unsigned,
  individual_type_id INT(10) UNSIGNED NOT NULL DEFAULT 0,
  PRIMARY KEY (individual_id),
  KEY father_individual_idx (father_individual_id),
  KEY mother_individual_idx (mother_individual_id)
);

/**
@table individual_type

@colour #F08080
@desc This table gives a detailed description for each of the possible individual types: fully_inbred, partly_inbred, outbred, mutant  
@column individual_type_id	Primary key, internal identifier.
@column name				Short name of the individual type. e.g. "fully_inbred","mutant".
@column description			Long name of the individual type.

@example See below the list of individual types:
         @sql SELECT * FROM individual_type;

@see individual
*/

CREATE TABLE individual_type (
  individual_type_id INT(0) UNSIGNED NOT NULL AUTO_INCREMENT,
  name VARCHAR(255) NOT NULL,
  description TEXT,
  
  PRIMARY KEY (individual_type_id)
);

#this table will always contain the same values

INSERT INTO individual_type (name,description) VALUES ('fully_inbred','multiple organisms have the same genome sequence');
INSERT INTO individual_type (name,description) VALUES ('partly_inbred','single organisms have reduced genome variability due to human intervention');
INSERT INTO individual_type (name,description) VALUES ('outbred','a single organism which breeds freely');
INSERT INTO individual_type (name,description) VALUES ('mutant','a single or multiple organisms with the same genome sequence that have a natural or experimentally induced mutation');

/**
@table sample

@colour #F08080
@desc Stores information about a sample. A sample belongs to an individual. An individual can have multiple samples. A sample can belong only to one individual. A sample can be associated
with a study. 

@column sample_id               Primary key, internal identifier.
@column individual_id           Foreign key references to the @link individual table.
@column name                    Name of the sample.
@column description             Description of the sample.
@column study_id                Foreign key references to the @link study table.
@column display                 Information used by the website: samples with little information are filtered from some web displays.
@column has_coverage            Indicate if the sample has coverage data populated in the read coverage table
@column variation_set_id        Indicates the variation sets for which a sample has genotypes

@see individual
@see study
@see sample_population
@see sample_synonym
@see sample_genotype_multiple_bp
@see read_coverage
@see compressed_genotype_region
@see compressed_genotype_var
@see variation_set
*/

CREATE TABLE sample (
  sample_id INT(10) UNSIGNED NOT NULL AUTO_INCREMENT,
  individual_id INT(10) UNSIGNED NOT NULL,
  name VARCHAR(255) DEFAULT NULL,
  description TEXT,
  study_id INT(10) UNSIGNED DEFAULT NULL,
  display ENUM('REFERENCE','DEFAULT','DISPLAYABLE','UNDISPLAYABLE','LD','MARTDISPLAYABLE') DEFAULT 'UNDISPLAYABLE',
  has_coverage TINYINT(1) UNSIGNED NOT NULL DEFAULT '0',
  variation_set_id SET('1','2','3','4','5','6','7','8','9','10','11','12','13','14','15','16','17','18','19','20','21','22','23','24','25','26','27','28','29','30','31','32','33','34','35','36','37','38','39','40','41','42','43','44','45','46','47','48','49','50','51','52','53','54','55','56','57','58','59','60','61','62','63','64') DEFAULT NULL,
  PRIMARY KEY (sample_id),
  KEY individual_idx (individual_id),
  KEY study_idx (study_id)
);

/**
@table sample_synonym

@colour #F08080
@desc Used to store alternative names for samples when data comes from multiple sources.

@column synonym_id      Primary key, internal identifier.
@column sample_id       Foreign key references to the @link sample table.
@column source_id       Foreign key references to the @link source table.
@column name            Name of the synonym.

@see sample
@see source
*/

CREATE TABLE sample_synonym (
  synonym_id INT(10) UNSIGNED NOT NULL AUTO_INCREMENT,
  sample_id INT(10) UNSIGNED NOT NULL,
  source_id INT(10) UNSIGNED NOT NULL,
  name VARCHAR(255),
  PRIMARY KEY (synonym_id),
  KEY sample_idx (sample_id),
  KEY (name, source_id)
);
  
/**
@table sample_population

@colour #F08080
@desc This table resolves the many-to-many relationship between the sample and population tables; i.e. samples may belong to more than one population. Hence it is composed of rows of sample and population identifiers.

@column sample_id	Foreign key references to the @link sample table.
@column population_id	Foreign key references to the @link population table.

@see sample
@see population
*/

CREATE TABLE sample_population (
  sample_id INT(10) UNSIGNED NOT NULL,
  population_id INT(10) UNSIGNED NOT NULL,

  KEY sample_idx (sample_id),
  KEY population_idx (population_id)

);

/**
@table individual_synonym

@colour #F08080
@desc Used to store alternative names for individuals when data comes from multiple sources.

@column synonym_id       Primary key, internal identifier.
@column individual_id    Foreign key references to the @link individual table.
@column source_id        Foreign key references to the @link source table.
@column name             Name of the synonym.

@see individual
@see source
*/

CREATE TABLE individual_synonym (
  synonym_id INT(10) UNSIGNED NOT NULL AUTO_INCREMENT,
  individual_id INT(10) UNSIGNED NOT NULL,
  source_id INT(10) UNSIGNED NOT NULL,
  name VARCHAR(255),

  PRIMARY KEY (synonym_id),
  KEY individual_idx (individual_id),
  KEY (name, source_id)
);

/**
@table population_synonym

@colour #F08080
@desc Used to store alternative names for populations when data comes from multiple sources.

@column synonym_id       Primary key, internal identifier.
@column population_id    Foreign key references to the @link population table.
@column source_id        Foreign key references to the @link source table.
@column name             Name of the synonym.

@see population
@see source
*/

CREATE TABLE population_synonym (
  synonym_id INT(10) UNSIGNED NOT NULL AUTO_INCREMENT,
  population_id INT(10) UNSIGNED NOT NULL,
  source_id INT(10) UNSIGNED NOT NULL,
  name VARCHAR(255),

  PRIMARY KEY (synonym_id),
  KEY population_idx (population_id),
  KEY (name, source_id)
);

/**
@table display_group

@colour #F08080
@desc Used to store groups of populations displayed separately on the Population Genetics page

@column display_group_id     Primary key, internal identifier.
@column display_priority     Priority level for group (smallest number is highest on page) 
@column display_name         Name of the group to be displayed as the table header.

@see population
*/
CREATE TABLE display_group (
  display_group_id INT(10) UNSIGNED NOT NULL AUTO_INCREMENT ,
  display_priority INT(10) UNSIGNED NOT NULL, 
  display_name     VARCHAR(255) NOT NULL,

	PRIMARY KEY ( display_group_id ),
	UNIQUE KEY ( display_name ),
	UNIQUE KEY ( display_priority )
 );


/**
@header  Genotype tables
@desc    These tables define the genotype data at the sample and population levels.
@colour  #FF8500
*/


/**
@table population_genotype

@colour #FF8500
@desc This table stores genotypes and frequencies for variations in given populations.

@column population_genotype_id    Primary key, internal identifier.
@column variation_id              Foreign key references to the @link variation table.
@column subsnp_id                 Foreign key references to the subsnp_handle table.
@column genotype_code_id          Foreign key reference to the @link genotype_code table.
@column frequency                 Frequency of the genotype in the population.
@column population_id             Foreign key references to the @link population table.
@column count                     Number of individuals/samples who have this genotype, in this population.

@see population
@see variation
@see subsnp_handle
@see genotype_code
*/


CREATE TABLE population_genotype (
  population_genotype_id INT(10) UNSIGNED NOT NULL AUTO_INCREMENT,
  variation_id INT(11) UNSIGNED NOT NULL,
  subsnp_id INT(11) UNSIGNED DEFAULT NULL,
  genotype_code_id INT(11) DEFAULT NULL,
  frequency FLOAT DEFAULT NULL,
  population_id INT(10) UNSIGNED DEFAULT NULL,
  count INT(10) UNSIGNED DEFAULT NULL,
  
  PRIMARY KEY (population_genotype_id),
  KEY population_idx (population_id),
  KEY variation_idx (variation_id),
  KEY subsnp_idx (subsnp_id)
);


/**
@table tmp_sample_genotype_single_bp

@colour #FF8500
@desc This table is only needed to create master schema when run healthcheck system. Needed for other species, but human, so keep it.

@column variation_id     Foreign key references to the @link variation table.
@column subsnp_id        Foreign key references to the @link subsnp_handle table.
@column allele_1         One of the alleles of the genotype, e.g. "TAG".
@column allele_2         The other allele of the genotype.
@column sample_id        Foreign key references to the @link sample table.

@see sample
@see variation
@see subsnp_handle
*/

CREATE TABLE tmp_sample_genotype_single_bp (
	variation_id INT(10) NOT NULL,
	subsnp_id INT(15) unsigned,   
	allele_1 char(1),
	allele_2 char(1),
	sample_id INT(10) UNSIGNED NOT NULL,

	KEY variation_idx (variation_id),
    KEY subsnp_idx (subsnp_id),
    KEY sample_idx (sample_id)
) MAX_ROWS = 100000000;


/**
@table sample_genotype_multiple_bp

@colour #FF8500
@desc This table holds uncompressed genotypes for given variations.

@column variation_id     Primary key. Foreign key references to the @link variation table.
@column subsnp_id        Foreign key references to the @link subsnp_handle table.
@column allele_1         One of the alleles of the genotype, e.g. "TAG".
@column allele_2         The other allele of the genotype.
@column sample_id        Foreign key references to the @link sample table.

@see sample
@see variation
@see subsnp_handle
*/

CREATE TABLE sample_genotype_multiple_bp (
  variation_id INT(10) UNSIGNED NOT NULL,
  subsnp_id INT(15) unsigned,	
  allele_1 VARCHAR(25000),
  allele_2 VARCHAR(25000),
  sample_id INT(10) unsigned,

  KEY variation_idx (variation_id),
  KEY subsnp_idx (subsnp_id),
  KEY sample_idx (sample_id)
);


/**
@table compressed_genotype_region

@colour #FF8500
@desc This table holds genotypes compressed using the pack() method in Perl. These genotypes are mapped to particular genomic locations rather than variation objects. The data have been compressed to reduce table size and increase the speed of the web code when retrieving strain slices and LD data. Only data from resequenced samples are used for LD calculations are included in this table

@column sample_id            Foreign key references to the @link sample table.
@column seq_region_id        Foreign key references @link seq_region in core db. ers to the seq_region which this variant is on, which may be a chromosome, a clone, etc...
@column seq_region_start     The start position of the variation on the @link seq_region.
@column seq_region_end       The end position of the variation on the @link seq_region.
@column seq_region_strand    The orientation of the variation on the @link seq_region.
@column genotypes            Encoded representation of the genotype data:<br />Each row in the compressed table stores genotypes from one individual/sample in one fixed-size region of the genome (arbitrarily defined as 100 Kb). The compressed string (using Perl's pack method) consisting of a repeating triplet of elements: a  <span style="color:#D00">distance</span> in base pairs from the previous genotype; a <span style="color:#090">variation dbID</span>; a <span style="color:#00D">genotype_code_id</span> identifier.<br />For example, a given row may have a start position of 1000, indicating the chromosomal position of the first genotype in this row. The unpacked genotypes field then may contain the following elements:<br /><b><span style="color:#D00">0</span>, <span style="color:#090">1</span>,  <span style="color:#00D">1</span>, <span style="color:#D00">20</span>, <span style="color:#090">2</span>, <span style="color:#00D">5</span>, <span style="color:#D00">35</span>, <span style="color:#090">3</span>, <span style="color:#00D">3</span>, ...</b><br />The first genotype ("<span style="color:#D00">0</span>,<span style="color:#090">1</span>,<span style="color:#00D">1</span>") has a position of 1000 + <span style="color:#D00">0</span> = 1000, and corresponds to the variation with the internal identifier <span style="color:#090">1</span> and genotype_code_id corresponding to the genotype A|G (internal ID <span style="color:#00D">1</span>).<br />The second genotype ("<span style="color:#D00">20</span>,<span style="color:#090">2</span>,<span style="color:#00D">5</span>") has a position of 1000 + <span style="color:#D00">20</span> = 1020, internal variation_id <span style="color:#090">2</span> and genotype_code_id corresponding to the genotype C|C ( internal ID <span style="color:#00D">5</span>).<br />The third genotype similarly has a position of 1055, and so on.

@see sample
@see seq_region
@see variation
@see genotype_code
*/

CREATE TABLE compressed_genotype_region (
  sample_id INT(10) UNSIGNED NOT NULL,
  seq_region_id INT(10) UNSIGNED NOT NULL,
  seq_region_start INT(11) NOT NULL,
  seq_region_end INT(11) NOT NULL,
  seq_region_strand TINYINT(4) NOT NULL,
  genotypes BLOB,
  
  KEY pos_idx (seq_region_id,seq_region_start),
  KEY sample_idx (sample_id)
);

/**
@table compressed_genotype_var

@colour #FF8500
@desc This table holds genotypes compressed using the pack() method in Perl. These genotypes are mapped directly to variation objects. The data have been compressed to reduce table size. All genotypes in the database are included in this table (included duplicates of those genotypes contained in the compressed_genotype_region table). This table is optimised for retrieval from variation.

@column variation_id	Foreign key references to the @link variation table.
@column subsnp_id		  Foreign key references to the @link subsnp_handle table.
@column genotypes     Encoded representation of the genotype data:<br />Each row in the compressed table stores genotypes from one subsnp of a variation (or one variation if no subsnp is defined). The compressed string (using Perl's pack method) consisting of a repeating pair of elements: an internal sample_id corresponding to a sample; a genotype_code_id identifier.

@see sample
@see variation
@see genotype_code
*/

CREATE TABLE compressed_genotype_var (
  variation_id INT(11) UNSIGNED NOT NULL,
  subsnp_id INT(11) UNSIGNED DEFAULT NULL,
  genotypes BLOB,
  
  KEY variation_idx (variation_id),
  KEY subsnp_idx (subsnp_id)
);


/**
@table read_coverage

@colour #FF8500
@desc This table stores the read coverage of resequenced samples. Each row contains sample ID, chromosomal coordinates and a read coverage level.

@column seq_region_id       Foreign key references @link seq_region in core db. ers to the seq_region which this variant is on, which may be a chromosome, a clone, etc...
@column seq_region_start    The start position of the variation on the @link seq_region.
@column seq_region_end      The end position of the variation on the @link seq_region.
@column level               Minimum number of reads.
@column sample_id           Foreign key references to the @link sample table.

@see sample
@see seq_region
*/

CREATE TABLE read_coverage (
  seq_region_id INT(10) UNSIGNED NOT NULL,
  seq_region_start INT NOT NULL,
  seq_region_end INT NOT NULL,
  level TINYINT NOT NULL,
  sample_id INT(10) UNSIGNED NOT NULL,
  KEY seq_region_idx (seq_region_id,seq_region_start),
  KEY sample_idx (sample_id)
);


/**
@header  Structural variation tables
@desc    These tables define the structural variation data.
@colour  #01C3E3
*/


/**
@table structural_variation

@colour #01C3E3
@desc This table stores information about structural variation.

@column structural_variation_id	Primary key, internal identifier.
@column variation_name					The external identifier or name of the variation. e.g. "esv9549".
@column alias                   Other structural variation name.
@column source_id								Foreign key references to the @link source table.
@column study_id								Foreign key references to the @link study table.	
@column class_attrib_id					Foreign key references to the @link attrib table. Defines the type of structural variant.<br /> 
                                The list of structural variation classes is available <a href="/info/genome/variation/prediction/classification.html#classes">here</a>.
@column clinical_significance   A set of clinical significance classes assigned to the structural variant.<br /> 
                                The list of clinical significances is available <a href="/info/genome/variation/phenotype/phenotype_annotation.html#clin_significance">here</a>.
@column validation_status				Validation status of the variant.
@column is_evidence             Flag indicating if the structural variation is a supporting evidence (1) or not (0).
@column somatic                 Flags whether this structural variation is known to be somatic or not
@column copy_number             Add the copy number for the CNV supporting structural variants when available.

@see source
@see study
@see attrib
*/

CREATE TABLE structural_variation (
  structural_variation_id INT(10) UNSIGNED NOT NULL AUTO_INCREMENT,
  variation_name VARCHAR(255) DEFAULT NULL,
  alias VARCHAR(255) DEFAULT NULL,
	source_id INT(10) UNSIGNED NOT NULL,
  study_id INT(10) UNSIGNED DEFAULT NULL,
	class_attrib_id INT(10) UNSIGNED NOT NULL DEFAULT 0,
	clinical_significance SET('uncertain significance','not provided','benign','likely benign','likely pathogenic','pathogenic','drug response','histocompatibility','other','confers sensitivity','risk factor','association','protective') DEFAULT NULL,
  validation_status ENUM('validated','not validated','high quality'),
	is_evidence TINYINT(4) DEFAULT 0,
	somatic TINYINT(1) NOT NULL DEFAULT 0,
	copy_number TINYINT(2) DEFAULT NULL,
	
  PRIMARY KEY (structural_variation_id),
  UNIQUE KEY (variation_name),
	KEY source_idx (source_id),
	KEY study_idx (study_id),
	KEY attrib_idx (class_attrib_id)
);


/**
@table structural_variation_association

@colour #01C3E3
@desc This table stores the associations between structural variations and their supporting evidences.

@column structural_variation_id	            Primary key. Foreign key references to the @link structural_variation table.
@column supporting_structural_variation_id	Primary key. Foreign key references to the @link structural_variation table.

@see structural_variation
*/

CREATE TABLE structural_variation_association (
  structural_variation_id INT(10) UNSIGNED NOT NULL,
  supporting_structural_variation_id INT(10) UNSIGNED NOT NULL,
	
  PRIMARY KEY (structural_variation_id, supporting_structural_variation_id),
	KEY structural_variation_idx (structural_variation_id),
	KEY supporting_structural_variation_idx (supporting_structural_variation_id)
);


/**
@table structural_variation_feature

@colour #01C3E3
@desc This table stores information about structural variation features (i.e. mappings of structural variations to genomic locations).

@column structural_variation_feature_id	 Primary key, internal identifier.
@column seq_region_id						         Foreign key references @link seq_region in core db. Refers to the seq_region which this variant is on, which may be a chromosome, a clone, etc...
@column outer_start				               The 5' outer bound position of the variation on the @link seq_region.
@column seq_region_start			 	         The start position of the variation on the @link seq_region.
@column inner_start				               The 5' inner bound position of the variation on the @link seq_region.
@column inner_end   			               The 3' inner bound position of the variation on the @link seq_region.
@column seq_region_end					         The end position of the variation on the @link seq_region.
@column outer_end				                 The 3' outer bound position of the variation on the @link seq_region.
@column seq_region_strand				         The orientation of the variation on the @link seq_region.
@column structural_variation_id	         Foreign key references to the @link structural_variation table.
@column variation_name					         A denormalisation taken from the structural_variation table. This is the name or identifier that is used for displaying the feature (e.g. "esv9549").
@column source_id								         Foreign key references to the @link source table.
@column study_id								         Foreign key references to the @link study table
@column class_attrib_id					         Foreign key references to the @link attrib table. Defines the type of structural variant.<br /> 
                                         The list of structural variation classes is available <a href="/info/genome/variation/prediction/classification.html#classes">here</a>.
@column allele_string						         The variant allele, where known.
@column is_evidence                      Flag indicating if the structural variation is a supporting evidence (1) or not (0).
@column variation_set_id		             The structural variation feature can belong to a @link variation_set.
@column somatic                          Flags whether this structural variation is known to be somatic or not
@column breakpoint_order                 Defines the order of the breakpoints when several events/mutation occurred for a structural variation (e.g. somatic mutations)
@column length                           Length of the structural variant. Used for the variants with a class "insertion", when the size of the insertion is known.

@see structural_variation
@see source
@see study
@see seq_region
@see attrib
@see variation_set
*/

CREATE TABLE structural_variation_feature (
	structural_variation_feature_id INT(10) UNSIGNED NOT NULL AUTO_INCREMENT,
	seq_region_id INT(10) UNSIGNED NOT NULL,
	outer_start INT,	
	seq_region_start INT NOT NULL,
	inner_start INT,
	inner_end INT,
	seq_region_end INT NOT NULL,
	outer_end INT,
	seq_region_strand TINYINT NOT NULL,
	structural_variation_id INT(10) UNSIGNED NOT NULL,
  variation_name VARCHAR(255),
	source_id INT(10) UNSIGNED NOT NULL,
  study_id INT(10) UNSIGNED DEFAULT NULL,
  class_attrib_id INT(10) UNSIGNED NOT NULL DEFAULT 0,
	allele_string LONGTEXT DEFAULT NULL,
	is_evidence TINYINT(1) NOT NULL DEFAULT 0,
	somatic TINYINT(1) NOT NULL DEFAULT 0,
	breakpoint_order TINYINT(4) DEFAULT NULL,
	length INT(10) DEFAULT NULL,
  variation_set_id SET(
          '1','2','3','4','5','6','7','8',
          '9','10','11','12','13','14','15','16',
          '17','18','19','20','21','22','23','24',
          '25','26','27','28','29','30','31','32',
          '33','34','35','36','37','38','39','40',
          '41','42','43','44','45','46','47','48',
          '49','50','51','52','53','54','55','56',
          '57','58','59','60','61','62','63','64'
  ) NOT NULL DEFAULT '',
	
  PRIMARY KEY (structural_variation_feature_id),
	KEY pos_idx ( seq_region_id, seq_region_start, seq_region_end ),
	KEY structural_variation_idx (structural_variation_id),
	KEY source_idx (source_id),
	KEY study_idx (study_id),
	KEY attrib_idx (class_attrib_id),
	KEY variation_set_idx (variation_set_id)
);


/**
@table structural_variation_sample

@colour #01C3E3
@desc This table stores sample and strain information for structural variants and their supporting evidences.

@column structural_variation_sample_id  Primary key, internal identifier.
@column structural_variation_id         Foreign key references to the @link structural_variation table.
@column sample_id		                    Foreign key references to the @link sample table. Defines the individual or sample name.
@column zygosity                        Define the numeric zygosity of the structural variant for the sample, when available.

@see structural_variation
@see sample
@see individudal
*/

CREATE TABLE structural_variation_sample (
	structural_variation_sample_id INT(10) UNSIGNED NOT NULL AUTO_INCREMENT,
	structural_variation_id INT(10) UNSIGNED NOT NULL,
	sample_id INT(10) UNSIGNED DEFAULT NULL,
	zygosity TINYINT(1) DEFAULT NULL,
	
	PRIMARY KEY (structural_variation_sample_id),
	KEY structural_variation_idx (structural_variation_id),
	KEY sample_idx (sample_id)
);

/**
@header  Variation set tables
@desc    These tables define the variation and structural variation set data. The complete list of variation sets with their descriptions is available <a href="/info/genome/variation/species/sets.html">here</a>.
@colour  #FFD700
*/


/**
@table variation_set_variation

@colour #FFD700
@desc A table for mapping variations to variation_sets.

@column variation_id			Primary key. Foreign key references to the @link variation table.
@column variation_set_id	Primary key. Foreign key references to the @link variation_set table.

@see variation
@see variation_set
*/

CREATE TABLE IF NOT EXISTS variation_set_variation (
	variation_id INT(10) UNSIGNED NOT NULL,
	variation_set_id INT(10) UNSIGNED NOT NULL,
	PRIMARY KEY (variation_id,variation_set_id),
	KEY variation_set_idx (variation_set_id,variation_id)
);

/**
@table variation_set

@colour #FFD700
@desc This table contains the name of sets and subsets of variations stored in the database. It usually represents the name of the project or subproject where a group of variations has been identified.

@column variation_set_id			Primary key, internal identifier.
@column name									Name of the set e.g. "Phenotype-associated variations".
@column description						Description of the set.
@column short_name_attrib_id	Foreign key references to the @link attrib table. Short name used for web purpose.

@example See below the command to display the list of variation set entries, e.g. for human:
         @sql SELECT * FROM variation_set;

@see variation_set_variation
@see variation_set_structure
*/
 
CREATE TABLE IF NOT EXISTS variation_set (
	variation_set_id INT(10) UNSIGNED NOT NULL AUTO_INCREMENT,
	name VARCHAR(255),
	description TEXT,
	short_name_attrib_id INT(10) UNSIGNED DEFAULT NULL,
	PRIMARY KEY (variation_set_id),
	KEY name_idx (name)
);


/**
@table variation_set_structure

@colour #FFD700
@desc This table stores hierarchical relationships between variation sets by relating them as variation sets and variation subsets.

@column variation_set_super	Primary key. Foreign key references to the @link variation_set table.
@column variation_set_sub		Primary key. Foreign key references to the @link variation_set table.

@see variation_set
*/

CREATE TABLE IF NOT EXISTS variation_set_structure (
	variation_set_super INT(10) UNSIGNED NOT NULL,
	variation_set_sub INT(10) UNSIGNED NOT NULL,
	PRIMARY KEY (variation_set_super,variation_set_sub),
	KEY sub_idx (variation_set_sub,variation_set_super)
);


/**
@table variation_set_structural_variation

@colour #FFD700
@desc A table for mapping structural variations to variation_sets.

@column structural_variation_id  Primary key. Foreign key references to the @link structural_variation table.
@column variation_set_id	       Primary key. Foreign key references to the @link variation_set table.

@see structural_variation
@see variation_set
*/

CREATE TABLE IF NOT EXISTS variation_set_structural_variation (
	structural_variation_id INT(10) UNSIGNED NOT NULL,
	variation_set_id INT(10) UNSIGNED NOT NULL,
	PRIMARY KEY (structural_variation_id,variation_set_id)
);




/**
@header  Variation effect tables
@desc    These tables define the variation effect prediction data in different Ensembl features.
@colour  #FF4DC8
*/


/**
@table transcript_variation

@colour #FF4DC8
@desc This table relates a single allele of a variation_feature to a transcript (see Core documentation). It contains the consequence of the allele e.g. intron_variant, non_synonymous_codon, stop_lost etc, along with the change in amino acid in the resulting protein if applicable.

@column transcript_variation_id	 Primary key, internal identifier.
@column feature_stable_id		     Foreign key to core databases. Unique stable id of related transcript.
@column variation_feature_id		 Foreign key references to the @link variation_feature table.
@column allele_string            Shows the reference sequence and variant sequence of this allele
@column somatic                  Flags if the associated variation is known to be somatic
@column consequence_types			   The consequence(s) of the variant allele on this transcript.<br /> The list of consequence descriptions is available <a href="/info/genome/variation/prediction/predicted_data.html#consequences">here</a>. 
@column cds_start					       The start position of variation in cds coordinates.
@column cds_end						       The end position of variation in cds coordinates.
@column cdna_start					     The start position of variation in cdna coordinates.
@column cdna_end					       The end position of variation in cdna coordinates.
@column translation_start			   The start position of variation on peptide.
@column translation_end				   The end position of variation on peptide.
@column distance_to_transcript   Only for upstream or downstream variants, it gives the distance from the start or the end of the transcript
@column codon_allele_string      The reference and variant codons
@column pep_allele_string        The reference and variant peptides
@column hgvs_genomic             HGVS representation of this allele with respect to the genomic sequence
@column hgvs_transcript          HGVS representation of this allele with respect to the [coding or non-coding] transcript
@column hgvs_protein             HGVS representation of this allele with respect to the protein
@column polyphen_prediction      The PolyPhen prediction for the effect of this allele on the protein
@column polyphen_score           The PolyPhen score corresponding to the prediction 
@column sift_prediction          The SIFT prediction for the effect of this allele on the protein 
@column sift_score               The SIFT score corresponding to this prediction
@column display                  Flags whether this transcript_variation should be displayed in browser tracks and returned by default by the API

@see variation_feature
*/

CREATE TABLE transcript_variation (
    transcript_variation_id             INT(11) UNSIGNED NOT NULL AUTO_INCREMENT,
    variation_feature_id                INT(11) UNSIGNED NOT NULL,
    feature_stable_id                   VARCHAR(128) DEFAULT NULL,
    allele_string                       TEXT,
    somatic                             TINYINT(1) NOT NULL DEFAULT 0,
    consequence_types                   SET(
                                            'splice_acceptor_variant',
                                            'splice_donor_variant',
                                            'stop_lost',
                                            'coding_sequence_variant',
                                            'missense_variant',
                                            'stop_gained',
                                            'synonymous_variant',
                                            'frameshift_variant',
                                            'non_coding_transcript_variant',
                                            'non_coding_transcript_exon_variant',
                                            'mature_miRNA_variant',
                                            'NMD_transcript_variant',
                                            '5_prime_UTR_variant',
                                            '3_prime_UTR_variant',
                                            'incomplete_terminal_codon_variant',
                                            'intron_variant',
                                            'splice_region_variant',
                                            'downstream_gene_variant',
                                            'upstream_gene_variant',
                                            'start_lost',
                                            'stop_retained_variant',
                                            'inframe_insertion',
                                            'inframe_deletion',
                                            'transcript_ablation',
                                            'transcript_fusion',
                                            'transcript_amplification',
                                            'transcript_translocation',
                                            'feature_elongation',
                                            'feature_truncation',
                                            'protein_altering_variant',
                                            'start_retained_variant'
                                        ),
    cds_start                           INT(11) UNSIGNED,
    cds_end                             INT(11) UNSIGNED,
    cdna_start                          INT(11) UNSIGNED,
    cdna_end                            INT(11) UNSIGNED,
    translation_start                   INT(11) UNSIGNED,
    translation_end                     INT(11) UNSIGNED,
    distance_to_transcript              INT(11) UNSIGNED,
    codon_allele_string                 TEXT,
    pep_allele_string                   TEXT,
    hgvs_genomic                        TEXT,
    hgvs_transcript                     TEXT,
    hgvs_protein                        TEXT,
    polyphen_prediction                 ENUM('unknown', 'benign', 'possibly damaging', 'probably damaging') DEFAULT NULL,
    polyphen_score                      FLOAT DEFAULT NULL,
    sift_prediction                     ENUM('tolerated', 'deleterious', 'tolerated - low confidence', 'deleterious - low confidence') DEFAULT NULL,
    sift_score                          FLOAT DEFAULT NULL,
    display                             INT(1) DEFAULT 1,

    PRIMARY KEY                         (transcript_variation_id),
    KEY variation_feature_idx           (variation_feature_id),
    KEY consequence_type_idx            (consequence_types),
    KEY somatic_feature_idx             (feature_stable_id, somatic)

) ENGINE=MyISAM DEFAULT CHARSET=latin1;

/**
@table variation_hgvs

@colour #FF4DC8
@desc This table is used in web index creation. It links a variation_id to all possible transcript and protein level change descriptions in HGVS annotation.
@column variation_id         Primary key, foreign key references @link variation
@column hgvs_name            Primary key, HGVS change description
*/

CREATE TABLE variation_hgvs (
variation_id INT(10) UNSIGNED NOT NULL,
hgvs_name VARCHAR(255) NOT NULL,
PRIMARY KEY (variation_id, hgvs_name));


/**
@table variation_genename

@colour #FF4DC8
@desc This table is used in web index creation. It links a variation_id to the names of the genes the variation is within
@column variation_id         Primary key, foreign key references @link variation
@column gene_name            Primary key, display name of gene
*/

CREATE TABLE variation_genename (
variation_id INT(10) UNSIGNED NOT NULL, 
gene_name VARCHAR(255) NOT NULL, 
PRIMARY KEY (variation_id, gene_name));


/**
@table motif_feature_variation

@colour #FF4DC8
@desc This table relates a single allele of a variation_feature to a motif feature (see Regulation documentation). It contains the consequence of the allele.

@column motif_feature_variation_id  Primary key, internal identifier.
@column variation_feature_id        Foreign key references to the @link variation_feature table.
@column feature_stable_id		        Foreign key to regulation databases. Unique stable id of related regulatory_feature.
@column motif_feature_id            Foreign key to regulation databases. Internal id of related motif_feature.
@column allele_string               Shows the reference sequence and variant sequence of this allele.
@column somatic                     Flags if the associated variation is known to be somatic.
@column consequence_types		        The consequence(s) of the variant allele on this motif_feature.<br /> The list of consequence descriptions is available <a href="/info/genome/variation/prediction/predicted_data.html#consequences">here</a>.
@column motif_name                  The display label of the motif.
@column motif_start                 The start position of the variation in the motif.
@column motif_end                   The end position of the variation in the motif.
@column motif_score_delta           The deviation from the score (that is derived from alignment software (e.g. MOODS)) caused by the variation.
@column in_informative_position     Flags if the variation is in an informative position.

@see variation_feature
*/

CREATE TABLE IF NOT EXISTS motif_feature_variation (
    motif_feature_variation_id          INT(11) UNSIGNED NOT NULL AUTO_INCREMENT,
    variation_feature_id                INT(11) UNSIGNED NOT NULL,
    feature_stable_id                   VARCHAR(128) DEFAULT NULL,
    motif_feature_id                    INT(11) UNSIGNED NOT NULL,
    allele_string                       TEXT,
    somatic                             TINYINT(1) NOT NULL DEFAULT 0,
    consequence_types                   SET(
                                          'TF_binding_site_variant',
                                          'TFBS_ablation',
                                          'TFBS_fusion',
                                          'TFBS_amplification',
                                          'TFBS_translocation'
                                        ),
    motif_name                          VARCHAR(60) DEFAULT NULL,
    motif_start                         INT(11) UNSIGNED,
    motif_end                           INT(11) UNSIGNED,
    motif_score_delta                   FLOAT DEFAULT NULL,
    in_informative_position             TINYINT(1) NOT NULL DEFAULT 0,

    PRIMARY KEY                         (motif_feature_variation_id),
    KEY variation_feature_idx           (variation_feature_id),
    KEY feature_stable_idx              (feature_stable_id),
    KEY consequence_type_idx            (consequence_types),
    KEY somatic_feature_idx             (feature_stable_id, somatic)
) ENGINE=MyISAM DEFAULT CHARSET=latin1;

/**
@table regulatory_feature_variation

@colour #FF4DC8
@desc This table relates a single allele of a variation_feature to a regulatory feature (see Regulation documentation). It contains the consequence of the allele.

@column regulatory_feature_variation_id  Primary key, internal identifier.
@column variation_feature_id             Foreign key references to the @link variation_feature table.
@column feature_stable_id		             Foreign key to regulation databases. Unique stable id of related regulatory_feature.
@column feature_type                     The name of the feature type.
@column allele_string                    Shows the reference sequence and variant sequence of this allele.
@column somatic                          Flags if the associated variation is known to be somatic.
@column consequence_types		            The consequence(s) of the variant allele on this regulatory feature.<br /> The list of consequence descriptions is available <a href="/info/genome/variation/prediction/predicted_data.html#consequences">here</a>.

@see variation_feature
*/

CREATE TABLE IF NOT EXISTS regulatory_feature_variation (
    regulatory_feature_variation_id     INT(11) UNSIGNED NOT NULL AUTO_INCREMENT,
    variation_feature_id                INT(11) UNSIGNED NOT NULL,
    feature_stable_id                   VARCHAR(128) DEFAULT NULL,
    feature_type                        TEXT, 
    allele_string                       TEXT,
    somatic                             TINYINT(1) NOT NULL DEFAULT 0,
    consequence_types                   SET(
                                          'regulatory_region_variant',
                                          'regulatory_region_ablation',
                                          'regulatory_region_fusion',
                                          'regulatory_region_amplification',
                                          'regulatory_region_translocation'
                                        ),

    PRIMARY KEY                         (regulatory_feature_variation_id),
    KEY variation_feature_idx           (variation_feature_id),
    KEY feature_stable_idx              (feature_stable_id),
    KEY consequence_type_idx            (consequence_types),
    KEY somatic_feature_idx             (feature_stable_id, somatic)
) ENGINE=MyISAM DEFAULT CHARSET=latin1;
	
	

/**
@header  Source/study tables
@desc    These tables define the variation source and study information.
@colour  #72E800
*/


/**
@table source

@colour #72E800
@desc This table contains details of the source from which a variation is derived. Most commonly this is NCBI's dbSNP; other sources include SNPs called by Ensembl.<br />
You can see the complete list, by species, <a href="/info/genome/variation/species/sources_documentation.html">here</a>.

@column source_id		    Primary key, internal identifier.
@column name			      Name of the source. e.g. "dbSNP"
@column version		      Version number of the source (if available). e.g. "132"
@column description	    Description of the source.
@column url				      URL of the source.
@column type			      Define the type of the source, e.g. 'chip'
@column somatic_status  Indicates if this source includes somatic or germline mutations, or a mixture
@column data_types      Indicates the type(s) of data provided by the source
 
@example See below the command listing all the data sources in the human variation database:
         @sql SELECT * FROM source ORDER BY source_id;

@see variation
@see variation_synonym
@see variation_feature
@see individual_synonym
@see phenotype_feature
@see population_synonym
@see sample_synonym
@see structural_variation
@see structural_variation_feature
@see study
*/

CREATE TABLE source (
	source_id INT(10) UNSIGNED NOT NULL AUTO_INCREMENT,
	name VARCHAR(24) NOT NULL,
	version INT,
	description VARCHAR(400),
	url VARCHAR(255),
	type ENUM('chip','lsdb') DEFAULT NULL,
  somatic_status ENUM('germline','somatic','mixed') DEFAULT 'germline',
  data_types SET('variation','variation_synonym','structural_variation','phenotype_feature','study') DEFAULT NULL,
	
	PRIMARY KEY ( source_id )
);


/**
@table study

@colour #72E800
@desc This table contains details of the studies.
			The studies information can come from internal studies (DGVa, EGA) or from external studies (UniProt, NHGRI, ...).

@column study_id						Primary key, internal identifier.
@column source_id						Foreign key references to the @link source table.
@column name								Name of the study. e.g. "EGAS00000000001"
@column description					Description of the study.
@column url									URL to find the study data (http or ftp).
@column external_reference	The PubMed/id or project name associated with this study.
@column study_type					Displays the type of the study (e.g. genome-wide association study, control-set, case-set, curated, ...).

@see source
@see phenotype_feature
@see structural_variation
@see structural_variation_feature
*/

CREATE TABLE study (
	study_id INT(10) UNSIGNED NOT NULL AUTO_INCREMENT,
	source_id INT(10) UNSIGNED NOT NULL,
	name VARCHAR(255) DEFAULT NULL,
	description TEXT DEFAULT NULL,
	url VARCHAR(255) DEFAULT NULL,
	external_reference VARCHAR(255) DEFAULT NULL,
	study_type VARCHAR(255) DEFAULT NULL,
	
	PRIMARY KEY ( study_id ),
	KEY source_idx (source_id),
  KEY external_reference_idx (external_reference)
);


/**
@table associate_study

@colour #72E800
@desc This table contains identifiers of associated studies (e.g. NHGRI and EGA studies with the same PubMed identifier).

@column study1_id		Primary key. Foreign key references to the @link study table.
@column study2_id		Primary key. Foreign key references to the @link study table.

@see study
*/
CREATE TABLE associate_study (
	study1_id INT(10) UNSIGNED NOT NULL,
	study2_id INT(10) UNSIGNED NOT NULL,
	
	PRIMARY KEY ( study1_id,study2_id )
);

/**
@table submitter

@colour #72E800
@desc This table contains descriptions of group submitting data to public repositories such as ClinVar

@column submitter_id            Primary key
@column description             Description of data submitter

@see phenotype_feature_attrib
*/
CREATE TABLE submitter (
  submitter_id INT(10) UNSIGNED NOT NULL AUTO_INCREMENT,
  description          VARCHAR(255),
  PRIMARY KEY ( submitter_id )
);


/**
@table publication
@colour #72E800
@desc This table contains details of publications citing variations.
      This information comes from dbSNP, UCSC and Europe PMC.

@column publication_id  Primary key, internal identifier.
@column title           Title of the publication
@column authors         Authors of the publication
@column pmid            The PubMed id for the publication if available
@column pmcid           The PubMed Central id for the publication if available
@column year            The year the publication was published
@column doi             The DOI (Digital Object Identifier) for the publication
@column ucsc_id         The external id used in the UCSC database and URL

@see variation_citation
*/

CREATE TABLE publication (
  publication_id INT(10) UNSIGNED NOT NULL AUTO_INCREMENT, 
  title          VARCHAR(255),
  authors        VARCHAR(255) CHARACTER SET utf8mb4,
  pmid           INT(10),
  pmcid          VARCHAR(255),
  year           INT(10) UNSIGNED,
  doi            VARCHAR(50),
  ucsc_id        VARCHAR(50),
  PRIMARY KEY ( publication_id ),
  KEY pmid_idx (pmid),
  KEY doi_idx (doi)
);

/**
@table variation_citation
@colour #72E800
@desc This table links a variation to a publication

@column publication_id       Primary key, internal identifier.
@column variation_id         Primary key, foreign key references @link variation

@see publication
@see variation
*/

CREATE TABLE variation_citation (
   variation_id INT(10) UNSIGNED NOT NULL,
   publication_id INT(10) UNSIGNED NOT NULL,
   PRIMARY KEY variation_citation_idx (variation_id, publication_id)
);



/**
@header  Metadata tables
@desc    These tables define some metadata information.
@colour  #BC5CEC
*/


/**
@table meta_coord

@colour #BC5CEC
@desc This table gives the coordinate system used by various tables in the database.

@column table_name			Name of the feature table, e.g. "variation_feature".
@column coord_system_id		Foreign key to core database coord_system table refers to coordinate system that features from this table can be found in.
@column max_length			Maximum length of the feature. 
*/

CREATE TABLE meta_coord (

  table_name      VARCHAR(40) NOT NULL,
  coord_system_id INT(10) UNSIGNED NOT NULL,
  max_length		  INT,

  UNIQUE KEY (table_name, coord_system_id)

) ENGINE=MyISAM DEFAULT CHARSET=latin1;


/**
@table meta

@colour #BC5CEC
@desc This table stores various metadata relating to the database, generally used by the Ensembl web code.

@column meta_id		Primary key, internal identifier.
@column species_id	...
@column meta_key		Name of the meta entry, e.g. "schema_version".
@column meta_value	Corresponding value of the key, e.g. "61".
*/

CREATE TABLE meta (

  meta_id 		INT(10) UNSIGNED NOT NULL AUTO_INCREMENT,
  species_id  INT UNSIGNED DEFAULT 1,
  meta_key    VARCHAR( 40 ) NOT NULL,
  meta_value  VARCHAR( 255 ) NOT NULL,

  PRIMARY KEY ( meta_id ),
  UNIQUE KEY species_key_value_idx (species_id, meta_key, meta_value ),
  KEY species_value_idx (species_id, meta_value )

);


# Add schema type and schema version to the meta table.
INSERT INTO meta (species_id, meta_key, meta_value) VALUES (NULL, 'schema_type', 'variation'), (NULL, 'schema_version', '96');


# Patch IDs for new release
INSERT INTO meta (species_id, meta_key, meta_value) VALUES (NULL, 'patch', 'patch_95_96_a.sql|schema version');
<<<<<<< HEAD
INSERT INTO meta (species_id, meta_key, meta_value) VALUES (NULL, 'patch', 'patch_95_96_c.sql|add new entries to the failed_description table');
INSERT INTO meta (species_id, meta_key, meta_value) VALUES (NULL, 'patch', 'patch_95_96_d.sql|create table to store failed variation features');
=======
INSERT INTO meta (species_id, meta_key, meta_value) VALUES (NULL, 'patch', 'patch_95_96_b.sql|modify index on variation_synonym');
>>>>>>> 5d4c7fc1

/**
@header  Failed tables
@desc    These tables define the list of variants/alleles flagged as "failed" in the Variation pipeline.<br />
         The list of reasons for a variation being flagged as failed is available in the <a href="/info/genome/variation/prediction/variant_quality.html#quality_control">Quality Control documentation</a>.
@colour  #3CB371
*/


/**
@table failed_description

@colour #3CB371
@desc This table contains descriptions of reasons for a variation being flagged as failed.

@column failed_description_id	Primary key, internal identifier.
@column description				Text containing the reason why the Variation has been flagged as failed. e.g. "Variation does not map to the genome".

@example See below the list of the descriptions available in the Ensembl variation databases:
         @sql SELECT * FROM failed_description;

@see failed_variation
@see failed_allele
@see failed_structural_variation
*/

CREATE TABLE failed_description (

 failed_description_id INT(10) UNSIGNED NOT NULL AUTO_INCREMENT,
 description  TEXT NOT NULL,

 PRIMARY KEY (failed_description_id)
);


/**
@table failed_variation

@colour #3CB371
@desc For various reasons it may be necessary to store information about a variation that has failed quality checks in the Variation pipeline. This table acts as a flag for such failures.

@column failed_variation_id		Primary key, internal identifier.
@column variation_id					Foreign key references to the @link variation table.
@column failed_description_id		Foreign key references to the @link failed_description table.

@see failed_description
@see variation
*/

CREATE TABLE failed_variation (
  failed_variation_id INT(11) NOT NULL AUTO_INCREMENT,
  variation_id INT(10) UNSIGNED NOT NULL,
  failed_description_id INT(10) UNSIGNED NOT NULL,
  PRIMARY KEY (failed_variation_id),
  UNIQUE KEY variation_idx (variation_id,failed_description_id)
);

/**
@table failed_variation_feature

@colour #3CB371
@desc For various reasons it may be necessary to store information about a variation feature that has failed quality checks. This table acts as a flag for such failures.

@column failed_variation_feature_id Primary key, internal identifier.
@column variation_feature_id        Foreign key references to the @link variation_feature table.
@column failed_description_id       Foreign key references to the @link failed_description table.

@see failed_description
@see variation_feature
*/

CREATE TABLE failed_variation_feature (
  failed_variation_feature_id INT NOT NULL AUTO_INCREMENT,
  variation_feature_id INT UNSIGNED NOT NULL,
  failed_description_id INT UNSIGNED NOT NULL,
  PRIMARY KEY (failed_variation_feature_id),
  UNIQUE KEY variation_feature_idx (variation_feature_id, failed_description_id)
);

/**
@table failed_allele

@colour #3CB371
@desc Contains alleles that did not pass the Ensembl filters

@column failed_allele_id			Primary key, internal identifier.
@column allele_id						Foreign key references to the @link allele table.
@column failed_description_id		Foreign key references to the @link failed_description table.

@see failed_description
@see allele
*/

CREATE TABLE failed_allele (
  failed_allele_id INT(11) NOT NULL AUTO_INCREMENT,
  allele_id INT(10) UNSIGNED NOT NULL,
  failed_description_id INT(10) UNSIGNED NOT NULL,
  PRIMARY KEY (failed_allele_id),
  UNIQUE KEY allele_idx (allele_id,failed_description_id)
);


/**
@table failed_structural_variation

@colour #3CB371
@desc For various reasons it may be necessary to store information about a structural variation that has failed quality checks (mappings) in the Structural Variation pipeline. This table acts as a flag for such failures.

@column failed_structural_variation_id		Primary key, internal identifier.
@column structural_variation_id					  Foreign key references to the @link structural_variation table.
@column failed_description_id		          Foreign key references to the @link failed_description table.

@see failed_description
@see structural_variation
*/

CREATE TABLE failed_structural_variation (
  failed_structural_variation_id INT(11) NOT NULL AUTO_INCREMENT,
  structural_variation_id INT(10) UNSIGNED NOT NULL,
  failed_description_id INT(10) UNSIGNED NOT NULL,
	
  PRIMARY KEY (failed_structural_variation_id),
  UNIQUE KEY structural_variation_idx (structural_variation_id,failed_description_id)
);

/**
@header  Attributes tables
@desc    These tables define the variation attributes data.
@colour  #FF0000
*/


/**
@table  attrib_type

@colour #FF0000
@desc   Defines the set of possible attribute types used in the attrib table

@column attrib_type_id  Primary key
@column code            A short codename for this type (indexed, so should be used for lookups)
@column name            The name of this type
@column description     Longer description of this type

@example See below the command to display a subset of the attrib_type entries:
         @sql SELECT * FROM attrib_type WHERE attrib_type_id > 468 LIMIT 10;

@see    attrib
@see    attrib_set
*/
CREATE TABLE attrib_type (

    attrib_type_id    SMALLINT(5) UNSIGNED NOT NULL DEFAULT 0,
    code              VARCHAR(20) NOT NULL DEFAULT '',
    name              VARCHAR(255) NOT NULL DEFAULT '',
    description       TEXT,

    PRIMARY KEY (attrib_type_id),
    UNIQUE KEY code_idx (code)
);

/**
@table  attrib

@colour #FF0000
@desc   Defines various attributes used elsewhere in the database

@column attrib_id       Primary key
@column attrib_type_id  Key into the @link attrib_type table, identifies the type of this attribute
@column value           The value of this attribute

@example See below the query to display a subset of the attrib entries:
         @sql SELECT * FROM attrib WHERE attrib_type_id IN (469,470,471) ORDER BY attrib_id LIMIT 21;

@see    attrib_type
@see    attrib_set
*/
CREATE TABLE attrib (

    attrib_id           INT(11) UNSIGNED NOT NULL AUTO_INCREMENT,
    attrib_type_id      SMALLINT(5) UNSIGNED NOT NULL DEFAULT 0,
    value               TEXT NOT NULL,

    PRIMARY KEY (attrib_id),
    UNIQUE KEY type_val_idx (attrib_type_id, value(80))
);

/**
@table  attrib_set

@colour #FF0000
@desc   Groups related attributes together

@column attrib_set_id   Primary key
@column attrib_id       Key of an attribute in this set

@see    attrib
@see    attrib_type
*/
CREATE TABLE attrib_set (

    attrib_set_id       INT(11) UNSIGNED NOT NULL DEFAULT 0,
    attrib_id           INT(11) UNSIGNED NOT NULL DEFAULT 0,

    UNIQUE KEY set_idx (attrib_set_id, attrib_id),
    KEY attrib_idx (attrib_id)
);




/**
@header  Protein tables
@desc    These tables define the protein prediction data.
@colour  #1E90FF
*/


/**
@table  protein_function_predictions

@colour #1E90FF
@desc   Contains encoded protein function predictions for every protein-coding transcript in this species.

@column translation_md5_id  Identifies the MD5 hash corresponding to the protein sequence to which 
                            these predictions apply
@column analysis_attrib_id  Identifies the analysis (sift, polyphen etc.) that produced these predictions 
@column prediction_matrix   A compressed binary string containing the predictions for all possible 
                            amino acid substitutions in this protein. See the explanation <a href="/info/genome/variation/prediction/predicted_data.html#nsSNP">here</a>

@see    translation_md5
@see    attrib
*/

CREATE TABLE protein_function_predictions (
    translation_md5_id INT(11) UNSIGNED NOT NULL,
    analysis_attrib_id INT(11) UNSIGNED NOT NULL,
    prediction_matrix MEDIUMBLOB,
    
    PRIMARY KEY (translation_md5_id, analysis_attrib_id)
);

/**
@table  translation_md5

@colour #1E90FF
@desc   Maps a hex MD5 hash of a translation sequence to an ID used for the protein function predictions

@column translation_md5_id  Primary key
@column translation_md5     Hex MD5 hash of a translation sequence

@see    protein_function_predictions
*/

CREATE TABLE translation_md5 (
    translation_md5_id INT(11) NOT NULL AUTO_INCREMENT,
    translation_md5 char(32) NOT NULL,

    PRIMARY KEY (translation_md5_id),
    UNIQUE KEY md5_idx (translation_md5)
);

/**
@table  protein_function_predictions_attrib

@colour #1E90FF
@desc   Contains information on the data use in protein function predictions

@column translation_md5_id  Identifies the MD5 hash corresponding to the protein sequence to which 
                            these data use in prediction apply
@column analysis_attrib_id  Identifies the analysis (sift, polyphen etc.) that produced these values 
@column attrib_type_id      Key into the @link attrib_type table, identifies the type of this attribute
@column position_values     A compressed binary string containing data relevant to the quality of the predictions

@see    protein_function_predictions
*/
CREATE TABLE protein_function_predictions_attrib (
    translation_md5_id INT(11) UNSIGNED NOT NULL,
    analysis_attrib_id INT(11) UNSIGNED NOT NULL,
    attrib_type_id     INT(11) UNSIGNED NOT NULL,
    position_values    BLOB,
    
    PRIMARY KEY (translation_md5_id, analysis_attrib_id,attrib_type_id )
);

/**
@legend #FF8500 Tables containing sample, individual, population and genotype data
@legend #01C3E3	Tables containing structural variation data
@legend #FFD700	Tables containing sets of variations
@legend #72E800	Tables containing source and study data
@legend #BC5CEC	Tables containing metadata
@legend #3CB371	Tables containing "failed/flagged" data
@legend #FF0000	Tables containing attribute data
@legend #1E90FF	Tables concerning protein data
@legend #FF4DC8 Tables concerning the prediction of variation effect(s) in different Ensembl features
@legend #22949B Tables concerning data linked to phenotype
@legend #B22222 Tables concerning data linked to variation
@legend #98BFDA Other tables from the Variation schema
*/

#possible values in the failed_description table

INSERT INTO failed_description (failed_description_id,description) VALUES (1,'Variant maps to more than 3 different locations');
INSERT INTO failed_description (failed_description_id,description) VALUES (2,'None of the variant alleles match the reference allele');
INSERT INTO failed_description (failed_description_id,description) VALUES (3,'Variant has more than 3 different alleles');
INSERT INTO failed_description (failed_description_id,description) VALUES (4,'Loci with no observed variant alleles in dbSNP');
INSERT INTO failed_description (failed_description_id,description) VALUES (5,'Variant does not map to the genome');
INSERT INTO failed_description (failed_description_id,description) VALUES (6,'Variant has no genotypes');
INSERT INTO failed_description (failed_description_id,description) VALUES (7,'Genotype frequencies do not add up to 1');
INSERT INTO failed_description (failed_description_id,description) VALUES (8,'Variant has no associated sequence');
INSERT INTO failed_description (failed_description_id,description) VALUES (9,'Variant submission has been withdrawn by the 1000 genomes project due to high false positive rate');
INSERT INTO failed_description (failed_description_id,description) VALUES (11,'Additional submitted allele data from dbSNP does not agree with the dbSNP refSNP alleles'); 
INSERT INTO failed_description (failed_description_id,description) VALUES (12,'Variant has more than 3 different submitted alleles');         
INSERT INTO failed_description (failed_description_id,description) VALUES (13,'Alleles contain non-nucleotide characters');  
INSERT INTO failed_description (failed_description_id,description) VALUES (14,'Alleles contain ambiguity codes');  
INSERT INTO failed_description (failed_description_id,description) VALUES (15,'Mapped position is not compatible with reported alleles');
INSERT INTO failed_description (failed_description_id,description) VALUES (16,'Flagged as suspect by dbSNP');
INSERT INTO failed_description (failed_description_id,description) VALUES (17,'Variant can not be re-mapped to the current assembly');
INSERT INTO failed_description (failed_description_id,description) VALUES (18,'Supporting evidence can not be re-mapped to the current assembly');
INSERT INTO failed_description (failed_description_id,description) VALUES (19,'Variant maps to more than one genomic location');
INSERT INTO failed_description (failed_description_id,description) VALUES (20,'Variant at first base in sequence');
INSERT INTO failed_description (failed_description_id,description) VALUES (21, 'Reference allele does not match the bases at this genome location');
INSERT INTO failed_description (failed_description_id,description) VALUES (22, 'Alleles cannot be resolved');<|MERGE_RESOLUTION|>--- conflicted
+++ resolved
@@ -1827,12 +1827,9 @@
 
 # Patch IDs for new release
 INSERT INTO meta (species_id, meta_key, meta_value) VALUES (NULL, 'patch', 'patch_95_96_a.sql|schema version');
-<<<<<<< HEAD
+INSERT INTO meta (species_id, meta_key, meta_value) VALUES (NULL, 'patch', 'patch_95_96_b.sql|modify index on variation_synonym');            
 INSERT INTO meta (species_id, meta_key, meta_value) VALUES (NULL, 'patch', 'patch_95_96_c.sql|add new entries to the failed_description table');
 INSERT INTO meta (species_id, meta_key, meta_value) VALUES (NULL, 'patch', 'patch_95_96_d.sql|create table to store failed variation features');
-=======
-INSERT INTO meta (species_id, meta_key, meta_value) VALUES (NULL, 'patch', 'patch_95_96_b.sql|modify index on variation_synonym');
->>>>>>> 5d4c7fc1
 
 /**
 @header  Failed tables
