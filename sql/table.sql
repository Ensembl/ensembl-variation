-- Copyright [1999-2015] Wellcome Trust Sanger Institute and the EMBL-European Bioinformatics Institute
-- Copyright [2016-2024] EMBL-European Bioinformatics Institute
-- 
-- Licensed under the Apache License, Version 2.0 (the "License");
-- you may not use this file except in compliance with the License.
-- You may obtain a copy of the License at
-- 
--      http://www.apache.org/licenses/LICENSE-2.0
-- 
-- Unless required by applicable law or agreed to in writing, software
-- distributed under the License is distributed on an "AS IS" BASIS,
-- WITHOUT WARRANTIES OR CONDITIONS OF ANY KIND, either express or implied.
-- See the License for the specific language governing permissions and
-- limitations under the License.


/**
Use MyISAM storage engine
*/
SET default_storage_engine=MYISAM;

/**
@header  Variation tables
@desc    These tables define the central variation data.
@colour  #B22222
*/


/**
@table variation

@colour #B22222
@desc This is the schema's generic representation of a variation, defined as a genetic feature that varies between individuals of the same species. 
      The most common type is the single nucleotide variation (SNP) though the schema also accommodates copy number variations (CNVs) and structural variations (SVs).<br />
			In Ensembl, a variation is defined by its flanking sequence rather than its mapped location on a chromosome; a variation may in fact have multiple mappings across a genome, 
			although this fails our <a href="/info/genome/variation/prediction/variant_quality.html#quality_control">Quality Control</a>.<br /> 
      This table stores a variation's name (commonly an ID of the form e.g. rs123456, assigned by dbSNP).

@column variation_id		       Primary key, internal identifier.
@column source_id			         Foreign key references to the @link source table.
@column name				           Name of the variation. e.g. "rs1333049".
@column flipped				         This is set to 1 if the variant is flipped from the negative to the positive strand during import.
@column class_attrib_id		     Class of the variation, key into the @link attrib table.<br /> The list of variation classes is available <a href="/info/genome/variation/prediction/classification.html#classes">here</a>.
@column somatic                Flags whether this variation is known to be somatic or not
@column minor_allele           The minor allele of this variant. The minor allele is the second most frequent allele.
@column minor_allele_freq      The 'global' frequency of the minor allele of this variant, as reported by dbSNP. The minor allele frequency is the frequency of the second most frequent allele.
@column minor_allele_count     The number of samples the minor allele of this variant is found in. The minor allele is the second most frequent allele.
@column clinical_significance  A set of clinical significance classes assigned to the variant.<br /> 
                               The list of clinical significances is available <a href="/info/genome/variation/phenotype/phenotype_annotation.html#clin_significance">here</a>.
@column evidence_attribs            A summary of the evidence supporting a variant as a guide to its potential reliability. See the evidence descriptions <a href="/info/genome/variation/prediction/variant_quality.html#evidence_status">here</a>.
@column display                Flags whether this variation should be displayed in browser tracks and returned by default by the API

@see variation_synonym
@see failed_variation
@see variation_feature
@see allele
@see sample_genotype_multiple_bp
@see compressed_genotype_var
@see attrib
*/

CREATE TABLE variation (
  variation_id INT(10) UNSIGNED NOT NULL AUTO_INCREMENT, # PK
  source_id INT(10) UNSIGNED NOT NULL, 
  name VARCHAR(255),
  flipped TINYINT(1) UNSIGNED NULL DEFAULT NULL,
  class_attrib_id INT(10) UNSIGNED default 0,
  somatic TINYINT(1) DEFAULT 0 NOT NULL,
  minor_allele VARCHAR(50) DEFAULT NULL,
  minor_allele_freq FLOAT DEFAULT NULL,
  minor_allele_count INT(10) UNSIGNED DEFAULT NULL,
  clinical_significance SET('uncertain significance','not provided','benign','likely benign','likely pathogenic','pathogenic','drug response','histocompatibility','other','confers sensitivity','risk factor','association','protective','affects','likely pathogenic low penetrance','pathogenic low penetrance','uncertain risk allele','likely risk allele','established risk allele') DEFAULT NULL,
  evidence_attribs   SET('367','368','369','370','371','372','418','421','573','585') DEFAULT NULL,
  display INT(1) DEFAULT 1,

	PRIMARY KEY ( variation_id ),
	UNIQUE KEY ( name ),
	KEY source_idx (source_id)
);


/**
@table variation_attrib

@colour #B22222
@desc This table stores miscellaneous attributes associated with a variation entry.

@column variation_id     Foreign key references @link variation table
@column attrib_id			   Foreign key references @link attrib table, describes the attribute
@column value            Attribute value

@see variation
@see attrib
*/

CREATE TABLE variation_attrib (
  variation_id INT(11) UNSIGNED NOT NULL,
  attrib_id INT(11) DEFAULT NULL,
  value VARCHAR(255) DEFAULT NULL,
  KEY variation_idx (variation_id),
  KEY attrib_value_idx (attrib_id,value)
) ENGINE=MyISAM DEFAULT CHARSET=latin1;


/**
@table variation_feature

@colour #B22222
@desc This table represents mappings of variations to genomic locations. It stores an allele string representing the different possible alleles that are found at that locus e.g. "A/T" for a SNP, as well as a "worst case" consequence of the mutation. It also acts as part of the relationship between variations and transcripts.

@column variation_feature_id	 Primary key, internal identifier.
@column seq_region_id			     Foreign key references @link seq_region in core db. Refers to the seq_region which this variant is on, which may be a chromosome, a clone, etc...
@column seq_region_start		   The start position of the variation on the @link seq_region.
@column seq_region_end			   The end position of the variation on the @link seq_region.
@column seq_region_strand		   The orientation of the variation on the @link seq_region.
@column variation_id				   Foreign key references to the @link variation table.
@column allele_string			     This is a denormalised string taken from the alleles in the allele table associated with this variation. The reference allele (i.e. one on the reference genome comes first).
@column ancestral_allele	     Ancestral allele for the variation feature location.
@column variation_name			   A denormalisation taken from the variation table. This is the name or identifier that is used for displaying the feature.
@column map_weight				     The number of times that this variation has mapped to the genome. This is a denormalisation as this particular feature is one example of a mapped location. This can be used to limit the the features that come back from a query.
@column flags						       Flag to filter the selection of variations.
@column source_id					     Foreign key references to the source table.
@column consequence_types		   The SO term(s) of all unique observed consequence types of this variation feature.<br /> The list of consequence descriptions is available <a href="/info/genome/variation/prediction/predicted_data.html#consequences">here</a>.
@column variation_set_id		   The variation feature can belong to a @link variation_set.
@column class_attrib_id			   Class of the variation, key in the @link attrib table.<br /> The list of variation classes is available <a href="/info/genome/variation/prediction/classification.html#classes">here</a>.
@column somatic                Flags whether this variation_feature is somatic or germline
@column minor_allele           The minor allele of this variant. The minor allele is the second most frequent allele.
@column minor_allele_freq      The 'global' frequency of the minor allele of this variant, as reported by dbSNP. The minor allele frequency is the frequency of the second most frequent allele.
@column minor_allele_count     The number of samples the minor allele of this variant is found in. The minor allele is the second most frequent allele.
@column alignment_quality      Quality of alignment for variants mapped by flanks rather than position justified.
@column evidence_attribs       A summary of the evidence supporting a variant as a guide to its potential reliability. See the evidence descriptions <a href="/info/genome/variation/prediction/variant_quality.html#evidence_status">here</a>.
@column clinical_significance  A set of clinical significance classes assigned to the variant.<br /> 
                               The list of clinical significances is available <a href="/info/genome/variation/phenotype/phenotype_annotation.html#clin_significance">here</a>.
@column display                Flags whether this variation should be displayed in browser tracks and returned by default by the API

@see variation
@see transcript_variation
@see seq_region
@see attrib
*/

CREATE TABLE variation_feature (
  variation_feature_id INT(10) UNSIGNED NOT NULL AUTO_INCREMENT,
  seq_region_id INT(10) UNSIGNED NOT NULL,
  seq_region_start INT NOT NULL,
  seq_region_end INT NOT NULL,
  seq_region_strand TINYINT NOT NULL,
  variation_id INT(10) UNSIGNED NOT NULL,
  allele_string VARCHAR(50000),
  ancestral_allele VARCHAR(50) DEFAULT NULL,
  variation_name VARCHAR(255),
  map_weight INT NOT NULL,
  flags SET('genotyped'),
  source_id INT(10) UNSIGNED NOT NULL,
  consequence_types SET(
        'intergenic_variant',
        'splice_acceptor_variant',
        'splice_donor_variant',
        'stop_lost',
        'coding_sequence_variant',
        'missense_variant',
        'stop_gained',
        'synonymous_variant',
        'frameshift_variant',
        'non_coding_transcript_variant',
        'non_coding_transcript_exon_variant',
        'mature_miRNA_variant',
        'NMD_transcript_variant',
        '5_prime_UTR_variant',
        '3_prime_UTR_variant',
        'incomplete_terminal_codon_variant',
        'intron_variant',
        'splice_region_variant',
        'downstream_gene_variant',
        'upstream_gene_variant',
        'start_lost',
        'stop_retained_variant',
        'inframe_insertion',
        'inframe_deletion',
        'transcript_ablation',
        'transcript_fusion',
        'transcript_amplification',
        'transcript_translocation',
        'TFBS_ablation',
        'TFBS_fusion',
        'TFBS_amplification',
        'TFBS_translocation',
        'regulatory_region_ablation',
        'regulatory_region_fusion',
        'regulatory_region_amplification',
        'regulatory_region_translocation',
        'feature_elongation',
        'feature_truncation',
        'regulatory_region_variant',
        'TF_binding_site_variant',
        'protein_altering_variant',
        'start_retained_variant',
		'splice_donor_5th_base_variant',
		'splice_donor_region_variant',
		'splice_polypyrimidine_tract_variant'
    ) DEFAULT 'intergenic_variant' NOT NULL,
    variation_set_id SET(
            '1','2','3','4','5','6','7','8',
            '9','10','11','12','13','14','15','16',
            '17','18','19','20','21','22','23','24',
            '25','26','27','28','29','30','31','32',
            '33','34','35','36','37','38','39','40',
            '41','42','43','44','45','46','47','48',
            '49','50','51','52','53','54','55','56',
            '57','58','59','60','61','62','63','64'
    ) NOT NULL DEFAULT '',
    class_attrib_id INT(10) UNSIGNED default 0,
    somatic TINYINT(1) DEFAULT 0 NOT NULL,
    minor_allele VARCHAR(50) DEFAULT NULL,
    minor_allele_freq FLOAT DEFAULT NULL,
    minor_allele_count INT(10) UNSIGNED DEFAULT NULL,
    alignment_quality double  DEFAULT NULL,
    evidence_attribs   SET('367','368','369','370','371','372','418','421','573','585') DEFAULT NULL,
    clinical_significance SET('uncertain significance','not provided','benign','likely benign','likely pathogenic','pathogenic','drug response','histocompatibility','other','confers sensitivity','risk factor','association','protective','affects','likely pathogenic low penetrance','pathogenic low penetrance','uncertain risk allele','likely risk allele','established risk allele') DEFAULT NULL,
    display INT(1) DEFAULT 1,

   	PRIMARY KEY ( variation_feature_id ),
	  KEY pos_idx ( seq_region_id, seq_region_start, seq_region_end ),
	  KEY variation_idx ( variation_id ),
    KEY variation_set_idx ( variation_set_id ),
    KEY consequence_type_idx (consequence_types),
    KEY source_idx (source_id)
);


/**
@table variation_synonym

@colour #B22222
@desc This table allows for a variation to have multiple IDs, generally given by multiple sources.

@column variation_synonym_id	Primary key, internal identifier.
@column variation_id					Foreign key references to the variation table.
@column subsnp_id							Foreign key references to the subsnp_handle table.
@column source_id							Foreign key references to the source table.
@column name									Name of the synonym variation. e.g. 'rs1333049'.

@see source
@see variation
@see subsnp_handle
*/

CREATE TABLE variation_synonym (
  variation_synonym_id INT(10) UNSIGNED NOT NULL AUTO_INCREMENT,
  variation_id INT(10) UNSIGNED NOT NULL,
  subsnp_id INT(15) UNSIGNED ,
  source_id INT(10) UNSIGNED NOT NULL,
  name VARCHAR(255),

  PRIMARY KEY (variation_synonym_id),
  KEY variation_idx (variation_id),
  KEY subsnp_idx (subsnp_id),
  UNIQUE KEY name_idx (name, source_id, variation_id),
  KEY source_idx (source_id)
);

/**
@table allele_synonym

@colour #B22222
@desc This table allows for the allele of a variant to have multiple IDs.

@column allele_synonym_id     Primary key, internal identifier.
@column variation_id          Foreign key references to the @link variation table.
@column hgvs_genomic          HGVS representation of this allele with respect to the genomic sequence
@column name                  Name of the allele synonym e.g. CA127784

@see variation
*/

CREATE TABLE allele_synonym (
  allele_synonym_id INT(10) UNSIGNED NOT NULL AUTO_INCREMENT,
  variation_id      INT(10) UNSIGNED NOT NULL,
  hgvs_genomic      VARCHAR(600) NOT NULL,
  name              VARCHAR(255) NOT NULL,
  PRIMARY KEY (allele_synonym_id),
  UNIQUE KEY variation_name_idx (variation_id, name),
  KEY name_idx (name)
) ENGINE = MyISAM;

/**
@table allele

@colour #B22222
@desc This table stores information about each of a variation's alleles, along with population frequencies.

@column allele_id		   Primary key, internal identifier.
@column variation_id	 	   Foreign key references to the @link variation table.
@column subsnp_id		   Foreign key references to the @link subsnp_handle table.
@column allele_code_id 		   Foreign key reference to @link allele_code table.
@column population_id		   Foreign key references to the @link population table.
@column frequency		   Frequency of this allele in the population.
@column count			   Number of individuals/samples in the population where this allele is found.
@column frequency_submitter_handle dbSNP handle for submitter of frequency data [may be different to submitter of observed variant]

@see variation
@see subsnp_handle
@see allele_code
@see population
@see submitter_handle
*/

CREATE TABLE allele (
  allele_id INT(11) NOT NULL AUTO_INCREMENT,
  variation_id INT(11) UNSIGNED NOT NULL,
  subsnp_id INT(11) UNSIGNED DEFAULT NULL,
  allele_code_id INT(11) UNSIGNED NOT NULL,
  population_id INT(11) UNSIGNED DEFAULT NULL,
  frequency FLOAT UNSIGNED DEFAULT NULL,
  count INT(11) UNSIGNED DEFAULT NULL,
  frequency_submitter_handle INT(10) DEFAULT NULL,

  PRIMARY KEY (allele_id),
  KEY variation_idx (variation_id),
  KEY subsnp_idx (subsnp_id),
  KEY population_idx (population_id)
);




/**
@header  Phenotype tables
@desc    These tables store information linking entities (variants, genes, QTLs) with phenotypes and other annotations.
@colour  #22949B
*/


/**
@table phenotype_feature
@colour  #22949B

@desc This table stores information linking entities (variants, genes, QTLs) and phenotypes.

@column phenotype_feature_id	  Primary key, internal identifier.
@column phenotype_id			  Foreign key references to the @link phenotype table.
@column source_id				  Foreign key references to the @link source table.
@column study_id				  Foreign key references to the @link study table.
@column type					  Type of object associated.
@column object_id	              Stable identifier for associated object.
@column is_significant			  Flag indicating if the association is statistically significant in the given study.
@column seq_region_id			  Foreign key references @link seq_region in core db. Refers to the seq_region which this feature is on, which may be a chromosome, a clone, etc...
@column seq_region_start		  The start position of the feature on the @link seq_region.
@column seq_region_end			  The end position of the feature on the @link seq_region.
@column seq_region_strand		  The orientation of the feature on the @link seq_region.

@see variation
@see phenotype
@see source
@see study
*/

CREATE TABLE IF NOT EXISTS `phenotype_feature` (
  `phenotype_feature_id` INT(11) UNSIGNED NOT NULL AUTO_INCREMENT,
  `phenotype_id` INT(11) UNSIGNED DEFAULT NULL,
  `source_id` INT(11) UNSIGNED DEFAULT NULL,
  `study_id` INT(11) UNSIGNED DEFAULT NULL,
  `type` ENUM('Gene','Variation','StructuralVariation','SupportingStructuralVariation','QTL','RegulatoryFeature') DEFAULT NULL,
  `object_id` VARCHAR(255) DEFAULT NULL,
  `is_significant` TINYINT(1) UNSIGNED DEFAULT '1',
  `seq_region_id` INT(11) UNSIGNED DEFAULT NULL,
  `seq_region_start` INT(11) UNSIGNED DEFAULT NULL,
  `seq_region_end` INT(11) UNSIGNED DEFAULT NULL,
  `seq_region_strand` TINYINT(4) DEFAULT NULL,
  PRIMARY KEY (`phenotype_feature_id`),
  KEY `phenotype_idx` (`phenotype_id`),
  KEY `object_idx` (`object_id`,`type`),
  KEY `type_idx` (`type`),
  KEY `pos_idx` (`seq_region_id`,`seq_region_start`,`seq_region_end`),
  KEY `source_idx` (`source_id`)
);


/**
@table phenotype_feature_attrib
@colour  #22949B

@desc This table stores additional information on a given phenotype/object association. It is styled as an attrib table to allow for a variety of fields to be populated across different object types.

@column phenotype_feature_id	  Foreign key, references to the @link phenotype_feature table.
@column attrib_type_id			  Foreign key references to the @link attrib_type table.
@column value	    			  The value of the attribute.

@see phenotype_feature
@see attrib_type
*/

CREATE TABLE IF NOT EXISTS `phenotype_feature_attrib` (
  `phenotype_feature_id` INT(11) UNSIGNED NOT NULL,
  `attrib_type_id` INT(11) DEFAULT NULL,
  `value` VARCHAR(255) DEFAULT NULL,
  KEY `phenotype_feature_idx` (`phenotype_feature_id`),
  KEY `type_value_idx` (`attrib_type_id`,`value`)
);


/**
@table phenotype
@colour  #22949B

@desc This table stores details of the phenotypes associated with phenotype_features.

@column phenotype_id         Primary key, internal identifier.
@column stable_id            Ensembl stable identifier for the phenotype
@column name                 Phenotype short name. e.g. "CAD".
@column description varchar  Phenotype long name. e.g. "Coronary Artery Disease".
@column class_attrib_id      Class of phenotype entry, eg trait, non_specified, tumour - used for filtering

@see phenotype_feature
*/

CREATE TABLE `phenotype` (
  `phenotype_id` INT(10) UNSIGNED NOT NULL AUTO_INCREMENT,
  `stable_id` VARCHAR(255) DEFAULT NULL,
  `name` VARCHAR(50) DEFAULT NULL,
  `description` VARCHAR(255) DEFAULT NULL,
  `class_attrib_id` INT DEFAULT NULL,
  PRIMARY KEY (`phenotype_id`),
  KEY `name_idx` (`name`),
  UNIQUE KEY `desc_idx` (`description`),
  KEY `stable_idx` (`stable_id`)
);

/**
@table phenotype_ontology_accession
@colour  #22949B

@desc This table stores accessions of phenotype ontology terms which have been linked to phenotype.descriptions

@column phenotype_id         Foreign key, references to the @link phenotype table.
@column accession            The accession of an ontology term held in the ontology database (eg. EFO:0000378) 
@column mapped_by_attrib     The method used to annotate the phenotype.description with the ontology term
@column mapping_type         The relation defining the association between the ontology term and the phenotype.description

@see phenotype
*/
CREATE TABLE `phenotype_ontology_accession` (
  `phenotype_id` INT(11) UNSIGNED NOT NULL,
  `accession` VARCHAR(255) NOT NULL,
  `mapped_by_attrib` SET('437','438','439','440','441','442','443','444','588', '589','590','591','592','593','594') DEFAULT NULL,
  `mapping_type` ENUM('is','involves') DEFAULT NULL,
  PRIMARY KEY (`phenotype_id`,`accession`),
  KEY `accession_idx` (`accession`)
) ENGINE=MyISAM DEFAULT CHARSET=latin1;

/**
@header  Other tables
@desc    These tables define the other data associated with a variation.
@colour  #98BFDA
*/


/**
@table subsnp_handle

@colour #98BFDA
@desc This table contains the SubSNP(ss) ID and the name of the submitter handle of dbSNP.

@column subsnp_id	Primary key. It corresponds to the subsnp identifier (ssID) from dbSNP.<br />This ssID is stored in this table without the "ss" prefix. e.g. "120258606" instead of "ss120258606".
@column handle		The name of the dbSNP handler who submitted the ssID.<br />Name of the synonym (a different <b>sample_id</b>).

@see allele
@see failed_variation
@see population_genotype
@see sample
@see variation_synonym
*/

CREATE TABLE subsnp_handle (
  subsnp_id INT(11) UNSIGNED NOT NULL,
  handle VARCHAR(20),

  PRIMARY KEY (subsnp_id)
);


/**
@table submitter_handle

@colour #98BFDA
@desc This table holds a short string to distinguish data submitters

@column handle_id	Primary key, internal identifier.
@column handle      	Short string assigned to the data submitter. 

@see allele 
*/

CREATE TABLE submitter_handle (
  handle_id INT(10) UNSIGNED NOT NULL AUTO_INCREMENT,
  handle VARCHAR(25),
 PRIMARY KEY ( handle_id ),
        UNIQUE KEY ( handle )
);


/**
@table allele_code

@colour #98BFDA
@desc This table stores the relationship between the internal allele identifiers and the alleles themselves.

@column allele_code_id	Primary key, internal identifier.
@column allele      	String representing the allele. Has a unique constraint on the first 1000 characters (max allowed by MySQL).

@see allele
@see genotype_code
*/

CREATE TABLE allele_code (
  allele_code_id INT(11) NOT NULL AUTO_INCREMENT,
  allele VARCHAR(60000) DEFAULT NULL,
  
  PRIMARY KEY (allele_code_id),
  UNIQUE KEY allele_idx (allele(1000))
);


/**
@table genotype_code

@colour #98BFDA
@desc This table stores genotype codes as multiple rows of allele_code identifiers, linked by genotype_code_id and ordered by haplotype_id.

@column genotype_code_id	Internal identifier.
@column allele_code_id 	    Foreign key reference to @link allele_code table.
@column haplotype_id        Sorting order of the genotype's alleles.
@column phased              Indicates if this genotype is phased

@see allele_code
@see population_genotype
*/

CREATE TABLE genotype_code (
  genotype_code_id INT(11) UNSIGNED NOT NULL,
  allele_code_id INT(11) UNSIGNED NOT NULL,
  haplotype_id TINYINT(2) UNSIGNED NOT NULL,
  phased TINYINT(2) UNSIGNED DEFAULT NULL,
  
  KEY genotype_code_id (genotype_code_id),
  KEY allele_code_id (allele_code_id)
);


/**
@table seq_region

@colour #98BFDA
@desc This table stores the relationship between Ensembl's internal coordinate system identifiers and traditional chromosome names.

@column seq_region_id	   Primary key. Foreign key references seq_region in core db. Refers to the seq_region which this variant is on, which may be a chromosome, a clone, etc...
@column name				     The name of this sequence region.
@column coord_system_id  Foreign key references to the @link coord_system table.

@see variation_feature
@see compressed_genotype_region
@see read_coverage
*/

CREATE TABLE seq_region (

  seq_region_id               INT(10) UNSIGNED NOT NULL,
  name                        VARCHAR(255) NOT NULL,
  coord_system_id             INT(10) UNSIGNED NOT NULL,

  PRIMARY KEY (seq_region_id),
  # Which one, check with Will
  #UNIQUE KEY name_idx (name),
  UNIQUE KEY name_cs_idx (name, coord_system_id),
  KEY cs_idx (coord_system_id)

) ;


/**
@table coord_system

@colour #98BFDA
@desc Stores information about the available co-ordinate systems for the species identified through the species_id field.
Note that for each species, there must be one co-ordinate system that has the attribute "top_level" and one that has the attribute "sequence_level".

@column coord_system_id      Primary key, internal identifier.
@column species_id           Identifies the species for multi-species databases.
@column name                 Co-oridinate system name, e.g. 'chromosome', 'contig', 'scaffold' etc.
@column version              Assembly.
@column rank                 Co-oridinate system rank.
@column attrib               Co-oridinate system attrib (e.g. "top_level", "sequence_level").

@see seq_region
@see meta_coord
@see meta

*/

CREATE TABLE coord_system (

  coord_system_id             INT(10) UNSIGNED NOT NULL AUTO_INCREMENT,
  species_id                  INT(10) UNSIGNED NOT NULL DEFAULT 1,
  name                        VARCHAR(40) NOT NULL,
  version                     VARCHAR(255) DEFAULT NULL,
  rank                        INT NOT NULL,
  attrib                      SET('default_version', 'sequence_level'),

  PRIMARY   KEY (coord_system_id),
  UNIQUE    KEY rank_idx (rank, species_id),
  UNIQUE    KEY name_idx (name, version, species_id),
            KEY species_idx (species_id)

);



/**
@header  Sample tables
@desc    These tables define the sample, individual and population information.
@colour  #F08080
*/


/**
@table population

@colour #F08080
@desc Stores information about a population. A population may be an ethnic group (e.g. Caucasian, Hispanic), assay group (e.g. 24 Europeans), phenotypic group (e.g. blue eyed, diabetes) etc. Populations may be composed of other populations by defining relationships in the population_structure table.

@column population_id     Primary key, internal identifier.
@column name              Name of the population.
@column size              Size of the population.
@column description       Description of the population.
@column collection        Flag indicating if the population is defined based on geography (0) or a collection of individuals/samples with respect to some other criteria (1).
@column freqs_from_gts    Flag indicating if the population frequencies can be retrieved from the allele table (0) or from the individual/sample genotypes (1).
@column display           Information used by BioMart.
@column display_group_id  Used to group population for display on the Population Genetics page

@see population_synonym
@see sample_population
@see population_structure
@see population_genotype
@see allele
@see display_group
*/

CREATE TABLE population (
    population_id INT(10) UNSIGNED NOT NULL AUTO_INCREMENT,
    name VARCHAR(255),
    size INT(10),
    description TEXT,
    collection TINYINT(1) default 0,
    freqs_from_gts TINYINT(1),
    display ENUM('LD', 'MARTDISPLAYABLE', 'UNDISPLAYABLE') default 'UNDISPLAYABLE',
    display_group_id TINYINT(1) ,

    PRIMARY KEY (population_id),
    KEY name_idx (name)
);


/**
@table population_structure

@colour #F08080
@desc This table stores hierarchical relationships between populations by relating them as populations and sub-populations.

@column super_population_id    Foreign key references to the population table.
@column sub_population_id      Foreign key references to the population table.

@see population
*/

CREATE TABLE population_structure (
  super_population_id INT(10) UNSIGNED NOT NULL,
  sub_population_id INT(10) UNSIGNED NOT NULL,

  UNIQUE KEY super_population_idx (super_population_id, sub_population_id),
  KEY sub_population_idx (sub_population_id)
);

/**
@table individual

@colour #F08080
@desc Stores information about an identifiable individual, including gender and the identifiers of the individual's parents (if known).

@column individual_id           Primary key, internal identifier.
@column name                    Name of the individual.
@column description             Description of the individual.
@column gender                  The sex of this individual.
@column father_individual_id    Self referential ID, the father of this individual if known.
@column mother_individual_id    Self referential ID, the mother of this individual if known.
@column individual_type_id      Foreign key references to the @link individual_type table.

@see individual_synonym
@see individual_type
@see sample
*/

CREATE TABLE individual (
  individual_id INT(10) UNSIGNED NOT NULL AUTO_INCREMENT,
  name VARCHAR(255),
  description TEXT,
  gender ENUM('Male', 'Female', 'Unknown') default 'Unknown' NOT NULL,
  father_individual_id INT(10) unsigned,
  mother_individual_id INT(10) unsigned,
  individual_type_id INT(10) UNSIGNED NOT NULL DEFAULT 0,
  PRIMARY KEY (individual_id),
  KEY father_individual_idx (father_individual_id),
  KEY mother_individual_idx (mother_individual_id)
);

/**
@table individual_type

@colour #F08080
@desc This table gives a detailed description for each of the possible individual types: fully_inbred, partly_inbred, outbred, mutant  
@column individual_type_id	Primary key, internal identifier.
@column name				Short name of the individual type. e.g. "fully_inbred","mutant".
@column description			Long name of the individual type.

@example See below the list of individual types:
         @sql SELECT * FROM individual_type;

@see individual
*/

CREATE TABLE individual_type (
  individual_type_id INT(0) UNSIGNED NOT NULL AUTO_INCREMENT,
  name VARCHAR(255) NOT NULL,
  description TEXT,
  
  PRIMARY KEY (individual_type_id)
);

#this table will always contain the same values

INSERT INTO individual_type (name,description) VALUES ('fully_inbred','multiple organisms have the same genome sequence');
INSERT INTO individual_type (name,description) VALUES ('partly_inbred','single organisms have reduced genome variability due to human intervention');
INSERT INTO individual_type (name,description) VALUES ('outbred','a single organism which breeds freely');
INSERT INTO individual_type (name,description) VALUES ('mutant','a single or multiple organisms with the same genome sequence that have a natural or experimentally induced mutation');

/**
@table sample

@colour #F08080
@desc Stores information about a sample. A sample belongs to an individual. An individual can have multiple samples. A sample can belong only to one individual. A sample can be associated
with a study. 

@column sample_id               Primary key, internal identifier.
@column individual_id           Foreign key references to the @link individual table.
@column name                    Name of the sample.
@column description             Description of the sample.
@column study_id                Foreign key references to the @link study table.
@column display                 Information used by the website: samples with little information are filtered from some web displays.
@column has_coverage            Indicate if the sample has coverage data populated in the read coverage table
@column variation_set_id        Indicates the variation sets for which a sample has genotypes

@see individual
@see study
@see sample_population
@see sample_synonym
@see sample_genotype_multiple_bp
@see read_coverage
@see compressed_genotype_region
@see compressed_genotype_var
@see variation_set
*/

CREATE TABLE sample (
  sample_id INT(10) UNSIGNED NOT NULL AUTO_INCREMENT,
  individual_id INT(10) UNSIGNED NOT NULL,
  name VARCHAR(255) DEFAULT NULL,
  description TEXT,
  study_id INT(10) UNSIGNED DEFAULT NULL,
  display ENUM('REFERENCE','DEFAULT','DISPLAYABLE','UNDISPLAYABLE','LD','MARTDISPLAYABLE') DEFAULT 'UNDISPLAYABLE',
  has_coverage TINYINT(1) UNSIGNED NOT NULL DEFAULT '0',
  variation_set_id SET('1','2','3','4','5','6','7','8','9','10','11','12','13','14','15','16','17','18','19','20','21','22','23','24','25','26','27','28','29','30','31','32','33','34','35','36','37','38','39','40','41','42','43','44','45','46','47','48','49','50','51','52','53','54','55','56','57','58','59','60','61','62','63','64') DEFAULT NULL,
  PRIMARY KEY (sample_id),
  KEY individual_idx (individual_id),
  KEY study_idx (study_id)
);

/**
@table sample_synonym

@colour #F08080
@desc Used to store alternative names for samples when data comes from multiple sources.

@column synonym_id      Primary key, internal identifier.
@column sample_id       Foreign key references to the @link sample table.
@column source_id       Foreign key references to the @link source table.
@column name            Name of the synonym.

@see sample
@see source
*/

CREATE TABLE sample_synonym (
  synonym_id INT(10) UNSIGNED NOT NULL AUTO_INCREMENT,
  sample_id INT(10) UNSIGNED NOT NULL,
  source_id INT(10) UNSIGNED NOT NULL,
  name VARCHAR(255),
  PRIMARY KEY (synonym_id),
  KEY sample_idx (sample_id),
  KEY (name, source_id)
);
  
/**
@table sample_population

@colour #F08080
@desc This table resolves the many-to-many relationship between the sample and population tables; i.e. samples may belong to more than one population. Hence it is composed of rows of sample and population identifiers.

@column sample_id	Foreign key references to the @link sample table.
@column population_id	Foreign key references to the @link population table.

@see sample
@see population
*/

CREATE TABLE sample_population (
  sample_id INT(10) UNSIGNED NOT NULL,
  population_id INT(10) UNSIGNED NOT NULL,

  KEY sample_idx (sample_id),
  KEY population_idx (population_id)

);

/**
@table individual_synonym

@colour #F08080
@desc Used to store alternative names for individuals when data comes from multiple sources.

@column synonym_id       Primary key, internal identifier.
@column individual_id    Foreign key references to the @link individual table.
@column source_id        Foreign key references to the @link source table.
@column name             Name of the synonym.

@see individual
@see source
*/

CREATE TABLE individual_synonym (
  synonym_id INT(10) UNSIGNED NOT NULL AUTO_INCREMENT,
  individual_id INT(10) UNSIGNED NOT NULL,
  source_id INT(10) UNSIGNED NOT NULL,
  name VARCHAR(255),

  PRIMARY KEY (synonym_id),
  KEY individual_idx (individual_id),
  KEY (name, source_id)
);

/**
@table population_synonym

@colour #F08080
@desc Used to store alternative names for populations when data comes from multiple sources.

@column synonym_id       Primary key, internal identifier.
@column population_id    Foreign key references to the @link population table.
@column source_id        Foreign key references to the @link source table.
@column name             Name of the synonym.

@see population
@see source
*/

CREATE TABLE population_synonym (
  synonym_id INT(10) UNSIGNED NOT NULL AUTO_INCREMENT,
  population_id INT(10) UNSIGNED NOT NULL,
  source_id INT(10) UNSIGNED NOT NULL,
  name VARCHAR(255),

  PRIMARY KEY (synonym_id),
  KEY population_idx (population_id),
  KEY (name, source_id)
);

/**
@table display_group

@colour #F08080
@desc Used to store groups of populations displayed separately on the Population Genetics page

@column display_group_id     Primary key, internal identifier.
@column display_priority     Priority level for group (smallest number is highest on page) 
@column display_name         Name of the group to be displayed as the table header.

@see population
*/
CREATE TABLE display_group (
  display_group_id INT(10) UNSIGNED NOT NULL AUTO_INCREMENT ,
  display_priority INT(10) UNSIGNED NOT NULL, 
  display_name     VARCHAR(255) NOT NULL,

	PRIMARY KEY ( display_group_id ),
	UNIQUE KEY ( display_name ),
	UNIQUE KEY ( display_priority )
 );


/**
@header  Genotype tables
@desc    These tables define the genotype data at the sample and population levels.
@colour  #FF8500
*/


/**
@table population_genotype

@colour #FF8500
@desc This table stores genotypes and frequencies for variations in given populations.

@column population_genotype_id    Primary key, internal identifier.
@column variation_id              Foreign key references to the @link variation table.
@column subsnp_id                 Foreign key references to the subsnp_handle table.
@column genotype_code_id          Foreign key reference to the @link genotype_code table.
@column frequency                 Frequency of the genotype in the population.
@column population_id             Foreign key references to the @link population table.
@column count                     Number of individuals/samples who have this genotype, in this population.

@see population
@see variation
@see subsnp_handle
@see genotype_code
*/


CREATE TABLE population_genotype (
  population_genotype_id INT(10) UNSIGNED NOT NULL AUTO_INCREMENT,
  variation_id INT(11) UNSIGNED NOT NULL,
  subsnp_id INT(11) UNSIGNED DEFAULT NULL,
  genotype_code_id INT(11) DEFAULT NULL,
  frequency FLOAT DEFAULT NULL,
  population_id INT(10) UNSIGNED DEFAULT NULL,
  count INT(10) UNSIGNED DEFAULT NULL,
  
  PRIMARY KEY (population_genotype_id),
  KEY population_idx (population_id),
  KEY variation_idx (variation_id),
  KEY subsnp_idx (subsnp_id)
);


/**
@table tmp_sample_genotype_single_bp

@colour #FF8500
@desc This table is only needed to create master schema when run healthcheck system. Needed for other species, but human, so keep it.

@column variation_id     Foreign key references to the @link variation table.
@column subsnp_id        Foreign key references to the @link subsnp_handle table.
@column allele_1         One of the alleles of the genotype, e.g. "TAG".
@column allele_2         The other allele of the genotype.
@column sample_id        Foreign key references to the @link sample table.

@see sample
@see variation
@see subsnp_handle
*/

CREATE TABLE tmp_sample_genotype_single_bp (
	variation_id INT(10) NOT NULL,
	subsnp_id INT(15) unsigned,   
	allele_1 char(1),
	allele_2 char(1),
	sample_id INT(10) UNSIGNED NOT NULL,

	KEY variation_idx (variation_id),
    KEY subsnp_idx (subsnp_id),
    KEY sample_idx (sample_id)
) MAX_ROWS = 100000000;


/**
@table sample_genotype_multiple_bp

@colour #FF8500
@desc This table holds uncompressed genotypes for given variations.

@column variation_id     Primary key. Foreign key references to the @link variation table.
@column subsnp_id        Foreign key references to the @link subsnp_handle table.
@column allele_1         One of the alleles of the genotype, e.g. "TAG".
@column allele_2         The other allele of the genotype.
@column sample_id        Foreign key references to the @link sample table.

@see sample
@see variation
@see subsnp_handle
*/

CREATE TABLE sample_genotype_multiple_bp (
  variation_id INT(10) UNSIGNED NOT NULL,
  subsnp_id INT(15) unsigned,	
  allele_1 VARCHAR(25000),
  allele_2 VARCHAR(25000),
  sample_id INT(10) unsigned,

  KEY variation_idx (variation_id),
  KEY subsnp_idx (subsnp_id),
  KEY sample_idx (sample_id)
);


/**
@table compressed_genotype_region

@colour #FF8500
@desc This table holds genotypes compressed using the pack() method in Perl. These genotypes are mapped to particular genomic locations rather than variation objects. The data have been compressed to reduce table size and increase the speed of the web code when retrieving strain slices and LD data. Only data from resequenced samples are used for LD calculations are included in this table

@column sample_id            Foreign key references to the @link sample table.
@column seq_region_id        Foreign key references @link seq_region in core db. ers to the seq_region which this variant is on, which may be a chromosome, a clone, etc...
@column seq_region_start     The start position of the variation on the @link seq_region.
@column seq_region_end       The end position of the variation on the @link seq_region.
@column seq_region_strand    The orientation of the variation on the @link seq_region.
@column genotypes            Encoded representation of the genotype data:<br />Each row in the compressed table stores genotypes from one individual/sample in one fixed-size region of the genome (arbitrarily defined as 100 Kb). The compressed string (using Perl's pack method) consisting of a repeating triplet of elements: a  <span style="color:#D00">distance</span> in base pairs from the previous genotype; a <span style="color:#090">variation dbID</span>; a <span style="color:#00D">genotype_code_id</span> identifier.<br />For example, a given row may have a start position of 1000, indicating the chromosomal position of the first genotype in this row. The unpacked genotypes field then may contain the following elements:<br /><b><span style="color:#D00">0</span>, <span style="color:#090">1</span>,  <span style="color:#00D">1</span>, <span style="color:#D00">20</span>, <span style="color:#090">2</span>, <span style="color:#00D">5</span>, <span style="color:#D00">35</span>, <span style="color:#090">3</span>, <span style="color:#00D">3</span>, ...</b><br />The first genotype ("<span style="color:#D00">0</span>,<span style="color:#090">1</span>,<span style="color:#00D">1</span>") has a position of 1000 + <span style="color:#D00">0</span> = 1000, and corresponds to the variation with the internal identifier <span style="color:#090">1</span> and genotype_code_id corresponding to the genotype A|G (internal ID <span style="color:#00D">1</span>).<br />The second genotype ("<span style="color:#D00">20</span>,<span style="color:#090">2</span>,<span style="color:#00D">5</span>") has a position of 1000 + <span style="color:#D00">20</span> = 1020, internal variation_id <span style="color:#090">2</span> and genotype_code_id corresponding to the genotype C|C ( internal ID <span style="color:#00D">5</span>).<br />The third genotype similarly has a position of 1055, and so on.

@see sample
@see seq_region
@see variation
@see genotype_code
*/

CREATE TABLE compressed_genotype_region (
  sample_id INT(10) UNSIGNED NOT NULL,
  seq_region_id INT(10) UNSIGNED NOT NULL,
  seq_region_start INT(11) NOT NULL,
  seq_region_end INT(11) NOT NULL,
  seq_region_strand TINYINT(4) NOT NULL,
  genotypes BLOB,
  
  KEY pos_idx (seq_region_id,seq_region_start),
  KEY sample_idx (sample_id)
);

/**
@table compressed_genotype_var

@colour #FF8500
@desc This table holds genotypes compressed using the pack() method in Perl. These genotypes are mapped directly to variation objects. The data have been compressed to reduce table size. All genotypes in the database are included in this table (included duplicates of those genotypes contained in the compressed_genotype_region table). This table is optimised for retrieval from variation.

@column variation_id	Foreign key references to the @link variation table.
@column subsnp_id		  Foreign key references to the @link subsnp_handle table.
@column genotypes     Encoded representation of the genotype data:<br />Each row in the compressed table stores genotypes from one subsnp of a variation (or one variation if no subsnp is defined). The compressed string (using Perl's pack method) consisting of a repeating pair of elements: an internal sample_id corresponding to a sample; a genotype_code_id identifier.

@see sample
@see variation
@see genotype_code
*/

CREATE TABLE compressed_genotype_var (
  variation_id INT(11) UNSIGNED NOT NULL,
  subsnp_id INT(11) UNSIGNED DEFAULT NULL,
  genotypes BLOB,
  
  KEY variation_idx (variation_id),
  KEY subsnp_idx (subsnp_id)
);


/**
@table read_coverage

@colour #FF8500
@desc This table stores the read coverage of resequenced samples. Each row contains sample ID, chromosomal coordinates and a read coverage level.

@column seq_region_id       Foreign key references @link seq_region in core db. ers to the seq_region which this variant is on, which may be a chromosome, a clone, etc...
@column seq_region_start    The start position of the variation on the @link seq_region.
@column seq_region_end      The end position of the variation on the @link seq_region.
@column level               Minimum number of reads.
@column sample_id           Foreign key references to the @link sample table.

@see sample
@see seq_region
*/

CREATE TABLE read_coverage (
  seq_region_id INT(10) UNSIGNED NOT NULL,
  seq_region_start INT NOT NULL,
  seq_region_end INT NOT NULL,
  level TINYINT NOT NULL,
  sample_id INT(10) UNSIGNED NOT NULL,
  KEY seq_region_idx (seq_region_id,seq_region_start),
  KEY sample_idx (sample_id)
);


/**
@header  Structural variation tables
@desc    These tables define the structural variation data.
@colour  #01C3E3
*/


/**
@table structural_variation

@colour #01C3E3
@desc This table stores information about structural variation.

@column structural_variation_id	Primary key, internal identifier.
@column variation_name					The external identifier or name of the variation. e.g. "esv9549".
@column alias                   Other structural variation name.
@column source_id								Foreign key references to the @link source table.
@column study_id								Foreign key references to the @link study table.	
@column class_attrib_id					Foreign key references to the @link attrib table. Defines the type of structural variant.<br /> 
                                The list of structural variation classes is available <a href="/info/genome/variation/prediction/classification.html#classes">here</a>.
@column clinical_significance   A set of clinical significance classes assigned to the structural variant.<br /> 
                                The list of clinical significances is available <a href="/info/genome/variation/phenotype/phenotype_annotation.html#clin_significance">here</a>.
@column validation_status				Validation status of the variant.
@column is_evidence             Flag indicating if the structural variation is a supporting evidence (1) or not (0).
@column somatic                 Flags whether this structural variation is known to be somatic or not
@column copy_number             Add the copy number for the CNV supporting structural variants when available.

@see source
@see study
@see attrib
*/

CREATE TABLE structural_variation (
  structural_variation_id INT(10) UNSIGNED NOT NULL AUTO_INCREMENT,
  variation_name VARCHAR(255) DEFAULT NULL,
  alias VARCHAR(255) DEFAULT NULL,
	source_id INT(10) UNSIGNED NOT NULL,
  study_id INT(10) UNSIGNED DEFAULT NULL,
	class_attrib_id INT(10) UNSIGNED NOT NULL DEFAULT 0,
	clinical_significance SET('uncertain significance','not provided','benign','likely benign','likely pathogenic','pathogenic','drug response','histocompatibility','other','confers sensitivity','risk factor','association','protective','affects','likely pathogenic low penetrance','pathogenic low penetrance','uncertain risk allele','likely risk allele','established risk allele') DEFAULT NULL,
  validation_status ENUM('validated','not validated','high quality'),
	is_evidence TINYINT(4) DEFAULT 0,
	somatic TINYINT(1) NOT NULL DEFAULT 0,
	copy_number TINYINT(2) DEFAULT NULL,
	
  PRIMARY KEY (structural_variation_id),
  UNIQUE KEY (variation_name),
	KEY source_idx (source_id),
	KEY study_idx (study_id),
	KEY attrib_idx (class_attrib_id)
);


/**
@table structural_variation_association

@colour #01C3E3
@desc This table stores the associations between structural variations and their supporting evidences.

@column structural_variation_id	            Primary key. Foreign key references to the @link structural_variation table.
@column supporting_structural_variation_id	Primary key. Foreign key references to the @link structural_variation table.

@see structural_variation
*/

CREATE TABLE structural_variation_association (
  structural_variation_id INT(10) UNSIGNED NOT NULL,
  supporting_structural_variation_id INT(10) UNSIGNED NOT NULL,
	
  PRIMARY KEY (structural_variation_id, supporting_structural_variation_id),
	KEY structural_variation_idx (structural_variation_id),
	KEY supporting_structural_variation_idx (supporting_structural_variation_id)
);


/**
@table structural_variation_feature

@colour #01C3E3
@desc This table stores information about structural variation features (i.e. mappings of structural variations to genomic locations).

@column structural_variation_feature_id	 Primary key, internal identifier.
@column seq_region_id						         Foreign key references @link seq_region in core db. Refers to the seq_region which this variant is on, which may be a chromosome, a clone, etc...
@column outer_start				               The 5' outer bound position of the variation on the @link seq_region.
@column seq_region_start			 	         The start position of the variation on the @link seq_region.
@column inner_start				               The 5' inner bound position of the variation on the @link seq_region.
@column inner_end   			               The 3' inner bound position of the variation on the @link seq_region.
@column seq_region_end					         The end position of the variation on the @link seq_region.
@column outer_end				                 The 3' outer bound position of the variation on the @link seq_region.
@column seq_region_strand				         The orientation of the variation on the @link seq_region.
@column structural_variation_id	         Foreign key references to the @link structural_variation table.
@column variation_name					         A denormalisation taken from the structural_variation table. This is the name or identifier that is used for displaying the feature (e.g. "esv9549").
@column source_id								         Foreign key references to the @link source table.
@column study_id								         Foreign key references to the @link study table
@column class_attrib_id					         Foreign key references to the @link attrib table. Defines the type of structural variant.<br /> 
                                         The list of structural variation classes is available <a href="/info/genome/variation/prediction/classification.html#classes">here</a>.
@column allele_string						         The variant allele, where known.
@column is_evidence                      Flag indicating if the structural variation is a supporting evidence (1) or not (0).
@column variation_set_id		             The structural variation feature can belong to a @link variation_set.
@column somatic                          Flags whether this structural variation is known to be somatic or not
@column breakpoint_order                 Defines the order of the breakpoints when several events/mutation occurred for a structural variation (e.g. somatic mutations)
@column length                           Length of the structural variant. Used for the variants with a class "insertion", when the size of the insertion is known.
@column allele_freq                      The frequency reported for this allele in this study.
@column allele_count                     The number of times this allele is observed in this study.

@see structural_variation
@see source
@see study
@see seq_region
@see attrib
@see variation_set
*/

CREATE TABLE structural_variation_feature (
	structural_variation_feature_id INT(10) UNSIGNED NOT NULL AUTO_INCREMENT,
	seq_region_id INT(10) UNSIGNED NOT NULL,
	outer_start INT,	
	seq_region_start INT NOT NULL,
	inner_start INT,
	inner_end INT,
	seq_region_end INT NOT NULL,
	outer_end INT,
	seq_region_strand TINYINT NOT NULL,
	structural_variation_id INT(10) UNSIGNED NOT NULL,
  variation_name VARCHAR(255),
	source_id INT(10) UNSIGNED NOT NULL,
  study_id INT(10) UNSIGNED DEFAULT NULL,
  class_attrib_id INT(10) UNSIGNED NOT NULL DEFAULT 0,
	allele_string LONGTEXT DEFAULT NULL,
	is_evidence TINYINT(1) NOT NULL DEFAULT 0,
	somatic TINYINT(1) NOT NULL DEFAULT 0,
	breakpoint_order TINYINT(4) DEFAULT NULL,
	length INT(10) DEFAULT NULL,
  variation_set_id SET(
          '1','2','3','4','5','6','7','8',
          '9','10','11','12','13','14','15','16',
          '17','18','19','20','21','22','23','24',
          '25','26','27','28','29','30','31','32',
          '33','34','35','36','37','38','39','40',
          '41','42','43','44','45','46','47','48',
          '49','50','51','52','53','54','55','56',
          '57','58','59','60','61','62','63','64'
  ) NOT NULL DEFAULT '',
  allele_freq FLOAT DEFAULT NULL,
  allele_count INT(10) UNSIGNED DEFAULT NULL,
	
  PRIMARY KEY (structural_variation_feature_id),
	KEY pos_idx ( seq_region_id, seq_region_start, seq_region_end ),
	KEY structural_variation_idx (structural_variation_id),
	KEY source_idx (source_id),
	KEY study_idx (study_id),
	KEY attrib_idx (class_attrib_id),
	KEY variation_set_idx (variation_set_id)
);


/**
@table structural_variation_sample

@colour #01C3E3
@desc This table stores sample and strain information for structural variants and their supporting evidences.

@column structural_variation_sample_id  Primary key, internal identifier.
@column structural_variation_id         Foreign key references to the @link structural_variation table.
@column sample_id		                    Foreign key references to the @link sample table. Defines the individual or sample name.
@column zygosity                        Define the numeric zygosity of the structural variant for the sample, when available.

@see structural_variation
@see sample
@see individudal
*/

CREATE TABLE structural_variation_sample (
	structural_variation_sample_id INT(10) UNSIGNED NOT NULL AUTO_INCREMENT,
	structural_variation_id INT(10) UNSIGNED NOT NULL,
	sample_id INT(10) UNSIGNED DEFAULT NULL,
	zygosity TINYINT(1) DEFAULT NULL,
	
	PRIMARY KEY (structural_variation_sample_id),
	KEY structural_variation_idx (structural_variation_id),
	KEY sample_idx (sample_id)
);

/**
@header  Variation set tables
@desc    These tables define the variation and structural variation set data. The complete list of variation sets with their descriptions is available <a href="/info/genome/variation/species/sets.html">here</a>.
@colour  #FFD700
*/


/**
@table variation_set_variation

@colour #FFD700
@desc A table for mapping variations to variation_sets.

@column variation_id			Primary key. Foreign key references to the @link variation table.
@column variation_set_id	Primary key. Foreign key references to the @link variation_set table.

@see variation
@see variation_set
*/

CREATE TABLE IF NOT EXISTS variation_set_variation (
	variation_id INT(10) UNSIGNED NOT NULL,
	variation_set_id INT(10) UNSIGNED NOT NULL,
	PRIMARY KEY (variation_id,variation_set_id),
	KEY variation_set_idx (variation_set_id,variation_id)
);

/**
@table variation_set

@colour #FFD700
@desc This table contains the name of sets and subsets of variations stored in the database. It usually represents the name of the project or subproject where a group of variations has been identified.

@column variation_set_id			Primary key, internal identifier.
@column name									Name of the set e.g. "Phenotype-associated variations".
@column description						Description of the set.
@column short_name_attrib_id	Foreign key references to the @link attrib table. Short name used for web purpose.

@example See below the command to display the list of variation set entries, e.g. for human:
         @sql SELECT * FROM variation_set;

@see variation_set_variation
@see variation_set_structure
*/
 
CREATE TABLE IF NOT EXISTS variation_set (
	variation_set_id INT(10) UNSIGNED NOT NULL AUTO_INCREMENT,
	name VARCHAR(255),
	description TEXT,
	short_name_attrib_id INT(10) UNSIGNED DEFAULT NULL,
	PRIMARY KEY (variation_set_id),
	KEY name_idx (name)
);


/**
@table variation_set_structure

@colour #FFD700
@desc This table stores hierarchical relationships between variation sets by relating them as variation sets and variation subsets.

@column variation_set_super	Primary key. Foreign key references to the @link variation_set table.
@column variation_set_sub		Primary key. Foreign key references to the @link variation_set table.

@see variation_set
*/

CREATE TABLE IF NOT EXISTS variation_set_structure (
	variation_set_super INT(10) UNSIGNED NOT NULL,
	variation_set_sub INT(10) UNSIGNED NOT NULL,
	PRIMARY KEY (variation_set_super,variation_set_sub),
	KEY sub_idx (variation_set_sub,variation_set_super)
);


/**
@table variation_set_structural_variation

@colour #FFD700
@desc A table for mapping structural variations to variation_sets.

@column structural_variation_id  Primary key. Foreign key references to the @link structural_variation table.
@column variation_set_id	       Primary key. Foreign key references to the @link variation_set table.

@see structural_variation
@see variation_set
*/

CREATE TABLE IF NOT EXISTS variation_set_structural_variation (
	structural_variation_id INT(10) UNSIGNED NOT NULL,
	variation_set_id INT(10) UNSIGNED NOT NULL,
	PRIMARY KEY (structural_variation_id,variation_set_id)
);




/**
@header  Variation effect tables
@desc    These tables define the variation effect prediction data in different Ensembl features.
@colour  #FF4DC8
*/


/**
@table transcript_variation

@colour #FF4DC8
@desc This table relates a single allele of a variation_feature to a transcript (see Core documentation). It contains the consequence of the allele e.g. intron_variant, non_synonymous_codon, stop_lost etc, along with the change in amino acid in the resulting protein if applicable.

@column transcript_variation_id	 Primary key, internal identifier.
@column feature_stable_id		     Foreign key to core databases. Unique stable id of related transcript.
@column variation_feature_id		 Foreign key references to the @link variation_feature table.
@column allele_string            Shows the reference sequence and variant sequence of this allele
@column somatic                  Flags if the associated variation is known to be somatic
@column consequence_types			   The consequence(s) of the variant allele on this transcript.<br /> The list of consequence descriptions is available <a href="/info/genome/variation/prediction/predicted_data.html#consequences">here</a>. 
@column cds_start					       The start position of variation in cds coordinates.
@column cds_end						       The end position of variation in cds coordinates.
@column cdna_start					     The start position of variation in cdna coordinates.
@column cdna_end					       The end position of variation in cdna coordinates.
@column translation_start			   The start position of variation on peptide.
@column translation_end				   The end position of variation on peptide.
@column distance_to_transcript   Only for upstream or downstream variants, it gives the distance from the start or the end of the transcript
@column codon_allele_string      The reference and variant codons
@column pep_allele_string        The reference and variant peptides
@column hgvs_genomic             HGVS representation of this allele with respect to the genomic sequence
@column hgvs_transcript          HGVS representation of this allele with respect to the [coding or non-coding] transcript
@column hgvs_protein             HGVS representation of this allele with respect to the protein
@column polyphen_prediction      The PolyPhen prediction for the effect of this allele on the protein
@column polyphen_score           The PolyPhen score corresponding to the prediction 
@column sift_prediction          The SIFT prediction for the effect of this allele on the protein 
@column sift_score               The SIFT score corresponding to this prediction
@column display                  Flags whether this transcript_variation should be displayed in browser tracks and returned by default by the API

@see variation_feature
*/

CREATE TABLE transcript_variation (
    transcript_variation_id             BIGINT UNSIGNED NOT NULL AUTO_INCREMENT,
    variation_feature_id                INT(11) UNSIGNED NOT NULL,
    feature_stable_id                   VARCHAR(128) DEFAULT NULL,
    allele_string                       TEXT,
    somatic                             TINYINT(1) NOT NULL DEFAULT 0,
    consequence_types                   SET(
                                            'splice_acceptor_variant',
                                            'splice_donor_variant',
                                            'stop_lost',
                                            'coding_sequence_variant',
                                            'missense_variant',
                                            'stop_gained',
                                            'synonymous_variant',
                                            'frameshift_variant',
                                            'non_coding_transcript_variant',
                                            'non_coding_transcript_exon_variant',
                                            'mature_miRNA_variant',
                                            'NMD_transcript_variant',
                                            '5_prime_UTR_variant',
                                            '3_prime_UTR_variant',
                                            'incomplete_terminal_codon_variant',
                                            'intron_variant',
                                            'splice_region_variant',
                                            'downstream_gene_variant',
                                            'upstream_gene_variant',
                                            'start_lost',
                                            'stop_retained_variant',
                                            'inframe_insertion',
                                            'inframe_deletion',
                                            'transcript_ablation',
                                            'transcript_fusion',
                                            'transcript_amplification',
                                            'transcript_translocation',
                                            'feature_elongation',
                                            'feature_truncation',
                                            'protein_altering_variant',
                                            'start_retained_variant',
                                            'splice_donor_5th_base_variant',
                                            'splice_donor_region_variant',
                                            'splice_polypyrimidine_tract_variant'
                                        ),
    cds_start                           INT(11) UNSIGNED,
    cds_end                             INT(11) UNSIGNED,
    cdna_start                          INT(11) UNSIGNED,
    cdna_end                            INT(11) UNSIGNED,
    translation_start                   INT(11) UNSIGNED,
    translation_end                     INT(11) UNSIGNED,
    distance_to_transcript              INT(11) UNSIGNED,
    codon_allele_string                 TEXT,
    pep_allele_string                   TEXT,
    hgvs_genomic                        TEXT,
    hgvs_transcript                     TEXT,
    hgvs_protein                        TEXT,
    polyphen_prediction                 ENUM('unknown', 'benign', 'possibly damaging', 'probably damaging') DEFAULT NULL,
    polyphen_score                      FLOAT DEFAULT NULL,
    sift_prediction                     ENUM('tolerated', 'deleterious', 'tolerated - low confidence', 'deleterious - low confidence') DEFAULT NULL,
    sift_score                          FLOAT DEFAULT NULL,
    display                             INT(1) DEFAULT 1,

    PRIMARY KEY                         (transcript_variation_id),
    KEY variation_feature_idx           (variation_feature_id),
    KEY consequence_type_idx            (consequence_types),
    KEY somatic_feature_idx             (feature_stable_id, somatic)

) ENGINE=MyISAM DEFAULT CHARSET=latin1;

/**
@table variation_hgvs

@colour #FF4DC8
@desc This table is used in web index creation. It links a variation_id to all possible transcript and protein level change descriptions in HGVS annotation.
@column variation_id         Primary key, foreign key references @link variation
@column hgvs_name            Primary key, HGVS change description
*/

CREATE TABLE variation_hgvs (
variation_id INT(10) UNSIGNED NOT NULL,
hgvs_name VARCHAR(255) NOT NULL,
PRIMARY KEY (variation_id, hgvs_name));


/**
@table variation_genename

@colour #FF4DC8
@desc This table is used in web index creation. It links a variation_id to the names of the genes the variation is within
@column variation_id         Primary key, foreign key references @link variation
@column gene_name            Primary key, display name of gene
*/

CREATE TABLE variation_genename (
variation_id INT(10) UNSIGNED NOT NULL, 
gene_name VARCHAR(255) NOT NULL, 
PRIMARY KEY (variation_id, gene_name));


/**
@table motif_feature_variation

@colour #FF4DC8
@desc This table relates a single allele of a variation_feature to a motif feature (see Regulation documentation). It contains the consequence of the allele.

@column motif_feature_variation_id  Primary key, internal identifier.
@column variation_feature_id        Foreign key references to the @link variation_feature table.
@column feature_stable_id		        Foreign key to regulation databases. Unique stable id of related regulatory_feature.
@column motif_feature_id            Foreign key to regulation databases. Internal id of related motif_feature.
@column allele_string               Shows the reference sequence and variant sequence of this allele.
@column somatic                     Flags if the associated variation is known to be somatic.
@column consequence_types		        The consequence(s) of the variant allele on this motif_feature.<br /> The list of consequence descriptions is available <a href="/info/genome/variation/prediction/predicted_data.html#consequences">here</a>.
@column binding_matrix_stable_id    The stable id of the binding matrix.
@column motif_start                 The start position of the variation in the motif.
@column motif_end                   The end position of the variation in the motif.
@column motif_score_delta           The deviation from the score (that is derived from alignment software (e.g. MOODS)) caused by the variation.
@column in_informative_position     Flags if the variation is in an informative position.

@see variation_feature
*/

CREATE TABLE IF NOT EXISTS motif_feature_variation (
    motif_feature_variation_id          INT(11) UNSIGNED NOT NULL AUTO_INCREMENT,
    variation_feature_id                INT(11) UNSIGNED NOT NULL,
    feature_stable_id                   VARCHAR(128) DEFAULT NULL,
    motif_feature_id                    INT(11) UNSIGNED NOT NULL,
    allele_string                       TEXT,
    somatic                             TINYINT(1) NOT NULL DEFAULT 0,
    consequence_types                   SET(
                                          'TF_binding_site_variant',
                                          'TFBS_ablation',
                                          'TFBS_fusion',
                                          'TFBS_amplification',
                                          'TFBS_translocation'
                                        ),
    binding_matrix_stable_id            VARCHAR(60) DEFAULT NULL,
    motif_start                         INT(11) UNSIGNED,
    motif_end                           INT(11) UNSIGNED,
    motif_score_delta                   FLOAT DEFAULT NULL,
    in_informative_position             TINYINT(1) NOT NULL DEFAULT 0,

    PRIMARY KEY                         (motif_feature_variation_id),
    KEY variation_feature_idx           (variation_feature_id),
    KEY feature_stable_idx              (feature_stable_id),
    KEY consequence_type_idx            (consequence_types),
    KEY somatic_feature_idx             (feature_stable_id, somatic)
) ENGINE=MyISAM DEFAULT CHARSET=latin1;

/**
@table regulatory_feature_variation

@colour #FF4DC8
@desc This table relates a single allele of a variation_feature to a regulatory feature (see Regulation documentation). It contains the consequence of the allele.

@column regulatory_feature_variation_id  Primary key, internal identifier.
@column variation_feature_id             Foreign key references to the @link variation_feature table.
@column feature_stable_id		             Foreign key to regulation databases. Unique stable id of related regulatory_feature.
@column feature_type                     The name of the feature type.
@column allele_string                    Shows the reference sequence and variant sequence of this allele.
@column somatic                          Flags if the associated variation is known to be somatic.
@column consequence_types		            The consequence(s) of the variant allele on this regulatory feature.<br /> The list of consequence descriptions is available <a href="/info/genome/variation/prediction/predicted_data.html#consequences">here</a>.

@see variation_feature
*/

CREATE TABLE IF NOT EXISTS regulatory_feature_variation (
    regulatory_feature_variation_id     INT(11) UNSIGNED NOT NULL AUTO_INCREMENT,
    variation_feature_id                INT(11) UNSIGNED NOT NULL,
    feature_stable_id                   VARCHAR(128) DEFAULT NULL,
    feature_type                        TEXT, 
    allele_string                       TEXT,
    somatic                             TINYINT(1) NOT NULL DEFAULT 0,
    consequence_types                   SET(
                                          'regulatory_region_variant',
                                          'regulatory_region_ablation',
                                          'regulatory_region_fusion',
                                          'regulatory_region_amplification',
                                          'regulatory_region_translocation'
                                        ),

    PRIMARY KEY                         (regulatory_feature_variation_id),
    KEY variation_feature_idx           (variation_feature_id),
    KEY feature_stable_idx              (feature_stable_id),
    KEY consequence_type_idx            (consequence_types),
    KEY somatic_feature_idx             (feature_stable_id, somatic)
) ENGINE=MyISAM DEFAULT CHARSET=latin1;
	
	

/**
@header  Source/study tables
@desc    These tables define the variation source and study information.
@colour  #72E800
*/


/**
@table source

@colour #72E800
@desc This table contains details of the source from which a variation is derived. Most commonly this is NCBI's dbSNP; other sources include SNPs called by Ensembl.<br />
You can see the complete list, by species, <a href="/info/genome/variation/species/sources_documentation.html">here</a>.

@column source_id		    Primary key, internal identifier.
@column name			      Name of the source. e.g. "dbSNP"
@column version		      Version number of the source (if available). e.g. "132"
@column description	    Description of the source.
@column url				      URL of the source.
@column type			      Define the type of the source, e.g. 'chip'
@column somatic_status  Indicates if this source includes somatic or germline mutations, or a mixture
@column data_types      Indicates the type(s) of data provided by the source
 
@example See below the command listing all the data sources in the human variation database:
         @sql SELECT * FROM source ORDER BY source_id;

@see variation
@see variation_synonym
@see variation_feature
@see individual_synonym
@see phenotype_feature
@see population_synonym
@see sample_synonym
@see structural_variation
@see structural_variation_feature
@see study
*/

CREATE TABLE source (
	source_id INT(10) UNSIGNED NOT NULL AUTO_INCREMENT,
	name VARCHAR(24) NOT NULL,
	version INT,
	description VARCHAR(400),
	url VARCHAR(255),
	type ENUM('chip','lsdb') DEFAULT NULL,
  somatic_status ENUM('germline','somatic','mixed') DEFAULT 'germline',
  data_types SET('variation','variation_synonym','structural_variation','phenotype_feature','study') DEFAULT NULL,
	
	PRIMARY KEY ( source_id ),
  UNIQUE KEY name_idx (name) 
);


/**
@table study

@colour #72E800
@desc This table contains details of the studies.
			The studies information can come from internal studies (DGVa, EGA) or from external studies (UniProt, NHGRI, ...).

@column study_id						Primary key, internal identifier.
@column source_id						Foreign key references to the @link source table.
@column name								Name of the study. e.g. "EGAS00000000001"
@column description					Description of the study.
@column url									URL to find the study data (http or ftp).
@column external_reference	The PubMed/id or project name associated with this study.
@column study_type					Displays the type of the study (e.g. genome-wide association study, control-set, case-set, curated, ...).

@see source
@see phenotype_feature
@see structural_variation
@see structural_variation_feature
*/

CREATE TABLE study (
	study_id INT(10) UNSIGNED NOT NULL AUTO_INCREMENT,
	source_id INT(10) UNSIGNED NOT NULL,
	name VARCHAR(255) DEFAULT NULL,
	description TEXT DEFAULT NULL,
	url VARCHAR(255) DEFAULT NULL,
	external_reference VARCHAR(255) DEFAULT NULL,
	study_type VARCHAR(255) DEFAULT NULL,
	
	PRIMARY KEY ( study_id ),
	KEY source_idx (source_id),
  KEY external_reference_idx (external_reference)
);


/**
@table associate_study

@colour #72E800
@desc This table contains identifiers of associated studies (e.g. NHGRI and EGA studies with the same PubMed identifier).

@column study1_id		Primary key. Foreign key references to the @link study table.
@column study2_id		Primary key. Foreign key references to the @link study table.

@see study
*/
CREATE TABLE associate_study (
	study1_id INT(10) UNSIGNED NOT NULL,
	study2_id INT(10) UNSIGNED NOT NULL,
	
	PRIMARY KEY ( study1_id,study2_id )
);

/**
@table submitter

@colour #72E800
@desc This table contains descriptions of group submitting data to public repositories such as ClinVar

@column submitter_id            Primary key
@column description             Description of data submitter

@see phenotype_feature_attrib
*/
CREATE TABLE submitter (
  submitter_id INT(10) UNSIGNED NOT NULL AUTO_INCREMENT,
  description          VARCHAR(255),
  PRIMARY KEY ( submitter_id )
);


/**
@table publication
@colour #72E800
@desc This table contains details of publications citing variations.
      This information comes from dbSNP, UCSC and Europe PMC.

@column publication_id  Primary key, internal identifier.
@column title           Title of the publication
@column authors         Authors of the publication
@column pmid            The PubMed id for the publication if available
@column pmcid           The PubMed Central id for the publication if available
@column year            The year the publication was published
@column doi             The DOI (Digital Object Identifier) for the publication
@column ucsc_id         The external id used in the UCSC database and URL

@see variation_citation
*/

CREATE TABLE publication (
  publication_id INT(10) UNSIGNED NOT NULL AUTO_INCREMENT, 
  title          VARCHAR(400),
  authors        VARCHAR(255) CHARACTER SET utf8mb4,
  pmid           INT(10),
  pmcid          VARCHAR(255),
  year           INT(10) UNSIGNED,
  doi            VARCHAR(80),
  ucsc_id        VARCHAR(50),
  PRIMARY KEY ( publication_id ),
  KEY pmid_idx (pmid),
  KEY doi_idx (doi)
);

/**
@table variation_citation
@colour #72E800
@desc This table links a variation to a publication

@column publication_id       Primary key, internal identifier.
@column variation_id         Primary key, foreign key references @link variation
@column data_source_attrib   Foreign key references to the @link attrib table.

@see publication
@see variation
*/

CREATE TABLE variation_citation (
   variation_id INT(10) UNSIGNED NOT NULL,
   publication_id INT(10) UNSIGNED NOT NULL,
   data_source_attrib SET('615','616','617','618','619','620','678') DEFAULT NULL,
   PRIMARY KEY variation_citation_idx (variation_id, publication_id),
   KEY data_source_attrib_idx (data_source_attrib)
);



/**
@header  Metadata tables
@desc    These tables define some metadata information.
@colour  #BC5CEC
*/


/**
@table meta_coord

@colour #BC5CEC
@desc This table gives the coordinate system used by various tables in the database.

@column table_name			Name of the feature table, e.g. "variation_feature".
@column coord_system_id		Foreign key to core database coord_system table refers to coordinate system that features from this table can be found in.
@column max_length			Maximum length of the feature. 
*/

CREATE TABLE meta_coord (

  table_name      VARCHAR(40) NOT NULL,
  coord_system_id INT(10) UNSIGNED NOT NULL,
  max_length		  INT,

  UNIQUE KEY (table_name, coord_system_id)

) ENGINE=MyISAM DEFAULT CHARSET=latin1;


/**
@table meta

@colour #BC5CEC
@desc This table stores various metadata relating to the database, generally used by the Ensembl web code.

@column meta_id		Primary key, internal identifier.
@column species_id	...
@column meta_key		Name of the meta entry, e.g. "schema_version".
@column meta_value	Corresponding value of the key, e.g. "61".
*/

CREATE TABLE meta (

  meta_id 		INT(10) UNSIGNED NOT NULL AUTO_INCREMENT,
  species_id  INT UNSIGNED DEFAULT 1,
  meta_key    VARCHAR( 64 ) NOT NULL,
  meta_value  VARCHAR( 255 ) NOT NULL,

  PRIMARY KEY ( meta_id ),
  UNIQUE KEY species_key_value_idx (species_id, meta_key, meta_value ),
  KEY species_value_idx (species_id, meta_value )

);


# Add schema type and schema version to the meta table.
<<<<<<< HEAD
INSERT INTO meta (species_id, meta_key, meta_value) VALUES (NULL, 'schema_type', 'variation'), (NULL, 'schema_version', '115');


# Patch IDs for new release
INSERT INTO meta (species_id, meta_key, meta_value) VALUES (NULL, 'patch', 'patch_114_115_a.sql|schema version');
INSERT INTO meta (species_id, meta_key, meta_value) VALUES (NULL, 'patch', 'patch_114_115_b.sql|Add column DNA_type to phenotype_feature');
=======
INSERT INTO meta (species_id, meta_key, meta_value) VALUES (NULL, 'schema_type', 'variation'), (NULL, 'schema_version', '114');

# Patch IDs for new release
INSERT INTO meta (species_id, meta_key, meta_value) VALUES (NULL, 'patch', 'patch_113_114_a.sql|schema version');
>>>>>>> d5d30faa

/**
@header  Failed tables
@desc    These tables define the list of variants/alleles flagged as "failed" in the Variation pipeline.<br />
         The list of reasons for a variation being flagged as failed is available in the <a href="/info/genome/variation/prediction/variant_quality.html#quality_control">Quality Control documentation</a>.
@colour  #3CB371
*/


/**
@table failed_description

@colour #3CB371
@desc This table contains descriptions of reasons for a variation being flagged as failed.

@column failed_description_id	Primary key, internal identifier.
@column description				Text containing the reason why the Variation has been flagged as failed. e.g. "Variation does not map to the genome".

@example See below the list of the descriptions available in the Ensembl variation databases:
         @sql SELECT * FROM failed_description;

@see failed_variation
@see failed_allele
@see failed_structural_variation
*/

CREATE TABLE failed_description (

 failed_description_id INT(10) UNSIGNED NOT NULL AUTO_INCREMENT,
 description  TEXT NOT NULL,

 PRIMARY KEY (failed_description_id)
);


/**
@table failed_variation

@colour #3CB371
@desc For various reasons it may be necessary to store information about a variation that has failed quality checks in the Variation pipeline. This table acts as a flag for such failures.

@column failed_variation_id		Primary key, internal identifier.
@column variation_id					Foreign key references to the @link variation table.
@column failed_description_id		Foreign key references to the @link failed_description table.

@see failed_description
@see variation
*/

CREATE TABLE failed_variation (
  failed_variation_id INT(11) NOT NULL AUTO_INCREMENT,
  variation_id INT(10) UNSIGNED NOT NULL,
  failed_description_id INT(10) UNSIGNED NOT NULL,
  PRIMARY KEY (failed_variation_id),
  UNIQUE KEY variation_idx (variation_id,failed_description_id)
);

/**
@table failed_variation_feature

@colour #3CB371
@desc For various reasons it may be necessary to store information about a variation feature that has failed quality checks. This table acts as a flag for such failures.

@column failed_variation_feature_id Primary key, internal identifier.
@column variation_feature_id        Foreign key references to the @link variation_feature table.
@column failed_description_id       Foreign key references to the @link failed_description table.

@see failed_description
@see variation_feature
*/

CREATE TABLE failed_variation_feature (
  failed_variation_feature_id INT NOT NULL AUTO_INCREMENT,
  variation_feature_id INT UNSIGNED NOT NULL,
  failed_description_id INT UNSIGNED NOT NULL,
  PRIMARY KEY (failed_variation_feature_id),
  UNIQUE KEY variation_feature_idx (variation_feature_id, failed_description_id)
);

/**
@table failed_allele

@colour #3CB371
@desc Contains alleles that did not pass the Ensembl filters

@column failed_allele_id			Primary key, internal identifier.
@column allele_id						Foreign key references to the @link allele table.
@column failed_description_id		Foreign key references to the @link failed_description table.

@see failed_description
@see allele
*/

CREATE TABLE failed_allele (
  failed_allele_id INT(11) NOT NULL AUTO_INCREMENT,
  allele_id INT(10) UNSIGNED NOT NULL,
  failed_description_id INT(10) UNSIGNED NOT NULL,
  PRIMARY KEY (failed_allele_id),
  UNIQUE KEY allele_idx (allele_id,failed_description_id)
);


/**
@table failed_structural_variation

@colour #3CB371
@desc For various reasons it may be necessary to store information about a structural variation that has failed quality checks (mappings) in the Structural Variation pipeline. This table acts as a flag for such failures.

@column failed_structural_variation_id		Primary key, internal identifier.
@column structural_variation_id					  Foreign key references to the @link structural_variation table.
@column failed_description_id		          Foreign key references to the @link failed_description table.

@see failed_description
@see structural_variation
*/

CREATE TABLE failed_structural_variation (
  failed_structural_variation_id INT(11) NOT NULL AUTO_INCREMENT,
  structural_variation_id INT(10) UNSIGNED NOT NULL,
  failed_description_id INT(10) UNSIGNED NOT NULL,
	
  PRIMARY KEY (failed_structural_variation_id),
  UNIQUE KEY structural_variation_idx (structural_variation_id,failed_description_id)
);

/**
@header  Attributes tables
@desc    These tables define the variation attributes data.
@colour  #FF0000
*/


/**
@table  attrib_type

@colour #FF0000
@desc   Defines the set of possible attribute types used in the attrib table

@column attrib_type_id  Primary key
@column code            A short codename for this type (indexed, so should be used for lookups)
@column name            The name of this type
@column description     Longer description of this type

@example See below the command to display a subset of the attrib_type entries:
         @sql SELECT * FROM attrib_type WHERE attrib_type_id > 468 LIMIT 10;

@see    attrib
@see    attrib_set
*/
CREATE TABLE attrib_type (

    attrib_type_id    SMALLINT(5) UNSIGNED NOT NULL DEFAULT 0,
    code              VARCHAR(20) NOT NULL DEFAULT '',
    name              VARCHAR(255) NOT NULL DEFAULT '',
    description       TEXT,

    PRIMARY KEY (attrib_type_id),
    UNIQUE KEY code_idx (code)
);

/**
@table  attrib

@colour #FF0000
@desc   Defines various attributes used elsewhere in the database

@column attrib_id       Primary key
@column attrib_type_id  Key into the @link attrib_type table, identifies the type of this attribute
@column value           The value of this attribute

@example See below the query to display a subset of the attrib entries:
         @sql SELECT * FROM attrib WHERE attrib_type_id IN (469,470,471) ORDER BY attrib_id LIMIT 21;

@see    attrib_type
@see    attrib_set
*/
CREATE TABLE attrib (

    attrib_id           INT(11) UNSIGNED NOT NULL AUTO_INCREMENT,
    attrib_type_id      SMALLINT(5) UNSIGNED NOT NULL DEFAULT 0,
    value               TEXT NOT NULL,

    PRIMARY KEY (attrib_id),
    UNIQUE KEY type_val_idx (attrib_type_id, value(80))
);

/**
@table  attrib_set

@colour #FF0000
@desc   Groups related attributes together

@column attrib_set_id   Primary key
@column attrib_id       Key of an attribute in this set

@see    attrib
@see    attrib_type
*/
CREATE TABLE attrib_set (

    attrib_set_id       INT(11) UNSIGNED NOT NULL DEFAULT 0,
    attrib_id           INT(11) UNSIGNED NOT NULL DEFAULT 0,

    UNIQUE KEY set_idx (attrib_set_id, attrib_id),
    KEY attrib_idx (attrib_id)
);




/**
@header  Protein tables
@desc    These tables define the protein prediction data.
@colour  #1E90FF
*/


/**
@table  protein_function_predictions

@colour #1E90FF
@desc   Contains encoded protein function predictions for every protein-coding transcript in this species.

@column translation_md5_id  Identifies the MD5 hash corresponding to the protein sequence to which 
                            these predictions apply
@column analysis_attrib_id  Identifies the analysis (sift, polyphen etc.) that produced these predictions 
@column prediction_matrix   A compressed binary string containing the predictions for all possible 
                            amino acid substitutions in this protein. See the explanation <a href="/info/genome/variation/prediction/predicted_data.html#nsSNP">here</a>

@see    translation_md5
@see    attrib
*/

CREATE TABLE protein_function_predictions (
    translation_md5_id INT(11) UNSIGNED NOT NULL,
    analysis_attrib_id INT(11) UNSIGNED NOT NULL,
    prediction_matrix MEDIUMBLOB,
    
    PRIMARY KEY (translation_md5_id, analysis_attrib_id)
);

/**
@table  translation_md5

@colour #1E90FF
@desc   Maps a hex MD5 hash of a translation sequence to an ID used for the protein function predictions

@column translation_md5_id  Primary key
@column translation_md5     Hex MD5 hash of a translation sequence

@see    protein_function_predictions
*/

CREATE TABLE translation_md5 (
    translation_md5_id INT(11) NOT NULL AUTO_INCREMENT,
    translation_md5 char(32) NOT NULL,

    PRIMARY KEY (translation_md5_id),
    UNIQUE KEY md5_idx (translation_md5)
);

/**
@table  protein_function_predictions_attrib

@colour #1E90FF
@desc   Contains information on the data use in protein function predictions

@column translation_md5_id  Identifies the MD5 hash corresponding to the protein sequence to which 
                            these data use in prediction apply
@column analysis_attrib_id  Identifies the analysis (sift, polyphen etc.) that produced these values 
@column attrib_type_id      Key into the @link attrib_type table, identifies the type of this attribute
@column position_values     A compressed binary string containing data relevant to the quality of the predictions

@see    protein_function_predictions
*/
CREATE TABLE protein_function_predictions_attrib (
    translation_md5_id INT(11) UNSIGNED NOT NULL,
    analysis_attrib_id INT(11) UNSIGNED NOT NULL,
    attrib_type_id     INT(11) UNSIGNED NOT NULL,
    position_values    BLOB,
    
    PRIMARY KEY (translation_md5_id, analysis_attrib_id,attrib_type_id )
);

/**
@legend #FF8500 Tables containing sample, individual, population and genotype data
@legend #01C3E3	Tables containing structural variation data
@legend #FFD700	Tables containing sets of variations
@legend #72E800	Tables containing source and study data
@legend #BC5CEC	Tables containing metadata
@legend #3CB371	Tables containing "failed/flagged" data
@legend #FF0000	Tables containing attribute data
@legend #1E90FF	Tables concerning protein data
@legend #FF4DC8 Tables concerning the prediction of variation effect(s) in different Ensembl features
@legend #22949B Tables concerning data linked to phenotype
@legend #B22222 Tables concerning data linked to variation
@legend #98BFDA Other tables from the Variation schema
*/

#possible values in the failed_description table

INSERT INTO failed_description (failed_description_id,description) VALUES (1,'Variant maps to more than 3 different locations');
INSERT INTO failed_description (failed_description_id,description) VALUES (2,'None of the variant alleles match the reference allele');
INSERT INTO failed_description (failed_description_id,description) VALUES (3,'Variant has more than 3 different alleles');
INSERT INTO failed_description (failed_description_id,description) VALUES (4,'Loci with no observed variant alleles in dbSNP');
INSERT INTO failed_description (failed_description_id,description) VALUES (5,'Variant does not map to the genome');
INSERT INTO failed_description (failed_description_id,description) VALUES (6,'Variant has no genotypes');
INSERT INTO failed_description (failed_description_id,description) VALUES (7,'Genotype frequencies do not add up to 1');
INSERT INTO failed_description (failed_description_id,description) VALUES (8,'Variant has no associated sequence');
INSERT INTO failed_description (failed_description_id,description) VALUES (9,'Variant submission has been withdrawn by the 1000 genomes project due to high false positive rate');
INSERT INTO failed_description (failed_description_id,description) VALUES (11,'Additional submitted allele data from dbSNP does not agree with the dbSNP refSNP alleles'); 
INSERT INTO failed_description (failed_description_id,description) VALUES (12,'Variant has more than 3 different submitted alleles');         
INSERT INTO failed_description (failed_description_id,description) VALUES (13,'Alleles contain non-nucleotide characters');  
INSERT INTO failed_description (failed_description_id,description) VALUES (14,'Alleles contain ambiguity codes');  
INSERT INTO failed_description (failed_description_id,description) VALUES (15,'Mapped position is not compatible with reported alleles');
INSERT INTO failed_description (failed_description_id,description) VALUES (16,'Flagged as suspect by dbSNP');
INSERT INTO failed_description (failed_description_id,description) VALUES (17,'Variant can not be re-mapped to the current assembly');
INSERT INTO failed_description (failed_description_id,description) VALUES (18,'Supporting evidence can not be re-mapped to the current assembly');
INSERT INTO failed_description (failed_description_id,description) VALUES (19,'Variant maps to more than one genomic location');
INSERT INTO failed_description (failed_description_id,description) VALUES (20,'Variant at first base in sequence');
INSERT INTO failed_description (failed_description_id,description) VALUES (21, 'Reference allele does not match the bases at this genome location');
INSERT INTO failed_description (failed_description_id,description) VALUES (22, 'Alleles cannot be resolved');<|MERGE_RESOLUTION|>--- conflicted
+++ resolved
@@ -1835,19 +1835,11 @@
 
 
 # Add schema type and schema version to the meta table.
-<<<<<<< HEAD
 INSERT INTO meta (species_id, meta_key, meta_value) VALUES (NULL, 'schema_type', 'variation'), (NULL, 'schema_version', '115');
-
 
 # Patch IDs for new release
 INSERT INTO meta (species_id, meta_key, meta_value) VALUES (NULL, 'patch', 'patch_114_115_a.sql|schema version');
 INSERT INTO meta (species_id, meta_key, meta_value) VALUES (NULL, 'patch', 'patch_114_115_b.sql|Add column DNA_type to phenotype_feature');
-=======
-INSERT INTO meta (species_id, meta_key, meta_value) VALUES (NULL, 'schema_type', 'variation'), (NULL, 'schema_version', '114');
-
-# Patch IDs for new release
-INSERT INTO meta (species_id, meta_key, meta_value) VALUES (NULL, 'patch', 'patch_113_114_a.sql|schema version');
->>>>>>> d5d30faa
 
 /**
 @header  Failed tables
