-- Copyright [1999-2015] Wellcome Trust Sanger Institute and the EMBL-European Bioinformatics Institute
-- Copyright [2016-2019] EMBL-European Bioinformatics Institute
-- 
-- Licensed under the Apache License, Version 2.0 (the "License");
-- you may not use this file except in compliance with the License.
-- You may obtain a copy of the License at
-- 
--      http://www.apache.org/licenses/LICENSE-2.0
-- 
-- Unless required by applicable law or agreed to in writing, software
-- distributed under the License is distributed on an "AS IS" BASIS,
-- WITHOUT WARRANTIES OR CONDITIONS OF ANY KIND, either express or implied.
-- See the License for the specific language governing permissions and
-- limitations under the License.


/**
Use MyISAM storage engine
*/
SET default_storage_engine=MYISAM;

/**
@header  Variation tables
@desc    These tables define the central variation data.
@colour  #B22222
*/


/**
@table variation

@colour #B22222
@desc This is the schema's generic representation of a variation, defined as a genetic feature that varies between individuals of the same species. 
      The most common type is the single nucleotide variation (SNP) though the schema also accommodates copy number variations (CNVs) and structural variations (SVs).<br />
			In Ensembl, a variation is defined by its flanking sequence rather than its mapped location on a chromosome; a variation may in fact have multiple mappings across a genome, 
			although this fails our <a href="/info/genome/variation/prediction/variant_quality.html#quality_control">Quality Control</a>.<br /> 
      This table stores a variation's name (commonly an ID of the form e.g. rs123456, assigned by dbSNP).

@column variation_id		       Primary key, internal identifier.
@column source_id			         Foreign key references to the @link source table.
@column name				           Name of the variation. e.g. "rs1333049".
@column flipped				         This is set to 1 if the variant is flipped from the negative to the positive strand during import.
@column class_attrib_id		     Class of the variation, key into the @link attrib table.<br /> The list of variation classes is available <a href="/info/genome/variation/prediction/classification.html#classes">here</a>.
@column somatic                Flags whether this variation is known to be somatic or not
@column minor_allele           The minor allele of this variant. The minor allele is the second most frequent allele.
@column minor_allele_freq      The 'global' frequency of the minor allele of this variant, as reported by dbSNP. The minor allele frequency is the frequency of the second most frequent allele.
@column minor_allele_count     The number of samples the minor allele of this variant is found in. The minor allele is the second most frequent allele.
@column clinical_significance  A set of clinical significance classes assigned to the variant.<br /> 
                               The list of clinical significances is available <a href="/info/genome/variation/phenotype/phenotype_annotation.html#clin_significance">here</a>.
@column evidence_attribs            A summary of the evidence supporting a variant as a guide to its potential reliability. See the evidence descriptions <a href="/info/genome/variation/prediction/variant_quality.html#evidence_status">here</a>.
@column display                Flags whether this variation should be displayed in browser tracks and returned by default by the API

@see variation_synonym
@see failed_variation
@see variation_feature
@see allele
@see sample_genotype_multiple_bp
@see compressed_genotype_var
@see attrib
*/

CREATE TABLE variation (
  variation_id INT(10) UNSIGNED NOT NULL AUTO_INCREMENT, # PK
  source_id INT(10) UNSIGNED NOT NULL, 
  name VARCHAR(255),
  flipped TINYINT(1) UNSIGNED NULL DEFAULT NULL,
  class_attrib_id INT(10) UNSIGNED default 0,
  somatic TINYINT(1) DEFAULT 0 NOT NULL,
  minor_allele VARCHAR(50) DEFAULT NULL,
  minor_allele_freq FLOAT DEFAULT NULL,
  minor_allele_count INT(10) UNSIGNED DEFAULT NULL,
  clinical_significance SET('uncertain significance','not provided','benign','likely benign','likely pathogenic','pathogenic','drug response','histocompatibility','other','confers sensitivity','risk factor','association','protective'),
  evidence_attribs   SET('367','368','369','370','371','372','418','421','573','585') DEFAULT NULL,
  display INT(1) DEFAULT 1,

	PRIMARY KEY ( variation_id ),
	UNIQUE KEY ( name ),
	KEY source_idx (source_id)
);


/**
@table variation_attrib

@colour #B22222
@desc This table stores miscellaneous attributes associated with a variation entry.

@column variation_id     Foreign key references @link variation table
@column attrib_id			   Foreign key references @link attrib table, describes the attribute
@column value            Attribute value

@see variation
@see attrib
*/

CREATE TABLE variation_attrib (
  variation_id INT(11) UNSIGNED NOT NULL,
  attrib_id INT(11) DEFAULT NULL,
  value VARCHAR(255) DEFAULT NULL,
  KEY variation_idx (variation_id),
  KEY attrib_value_idx (attrib_id,value)
) ENGINE=MyISAM DEFAULT CHARSET=latin1;


/**
@table variation_feature

@colour #B22222
@desc This table represents mappings of variations to genomic locations. It stores an allele string representing the different possible alleles that are found at that locus e.g. "A/T" for a SNP, as well as a "worst case" consequence of the mutation. It also acts as part of the relationship between variations and transcripts.

@column variation_feature_id	 Primary key, internal identifier.
@column seq_region_id			     Foreign key references @link seq_region in core db. Refers to the seq_region which this variant is on, which may be a chromosome, a clone, etc...
@column seq_region_start		   The start position of the variation on the @link seq_region.
@column seq_region_end			   The end position of the variation on the @link seq_region.
@column seq_region_strand		   The orientation of the variation on the @link seq_region.
@column variation_id				   Foreign key references to the @link variation table.
@column allele_string			     This is a denormalised string taken from the alleles in the allele table associated with this variation. The reference allele (i.e. one on the reference genome comes first).
@column ancestral_allele	     Ancestral allele for the variation feature location.
@column variation_name			   A denormalisation taken from the variation table. This is the name or identifier that is used for displaying the feature.
@column map_weight				     The number of times that this variation has mapped to the genome. This is a denormalisation as this particular feature is one example of a mapped location. This can be used to limit the the features that come back from a query.
@column flags						       Flag to filter the selection of variations.
@column source_id					     Foreign key references to the source table.
@column consequence_types		   The SO term(s) of all unique observed consequence types of this variation feature.<br /> The list of consequence descriptions is available <a href="/info/genome/variation/prediction/predicted_data.html#consequences">here</a>.
@column variation_set_id		   The variation feature can belong to a @link variation_set.
@column class_attrib_id			   Class of the variation, key in the @link attrib table.<br /> The list of variation classes is available <a href="/info/genome/variation/prediction/classification.html#classes">here</a>.
@column somatic                Flags whether this variation_feature is somatic or germline
@column minor_allele           The minor allele of this variant. The minor allele is the second most frequent allele.
@column minor_allele_freq      The 'global' frequency of the minor allele of this variant, as reported by dbSNP. The minor allele frequency is the frequency of the second most frequent allele.
@column minor_allele_count     The number of samples the minor allele of this variant is found in. The minor allele is the second most frequent allele.
@column alignment_quality      Quality of alignment for variants mapped by flanks rather than position justified.
@column evidence_attribs       A summary of the evidence supporting a variant as a guide to its potential reliability. See the evidence descriptions <a href="/info/genome/variation/prediction/variant_quality.html#evidence_status">here</a>.
@column clinical_significance  A set of clinical significance classes assigned to the variant.<br /> 
                               The list of clinical significances is available <a href="/info/genome/variation/phenotype/phenotype_annotation.html#clin_significance">here</a>.
@column display                Flags whether this variation should be displayed in browser tracks and returned by default by the API

@see variation
@see transcript_variation
@see seq_region
@see attrib
*/

CREATE TABLE variation_feature (
  variation_feature_id INT(10) UNSIGNED NOT NULL AUTO_INCREMENT,
  seq_region_id INT(10) UNSIGNED NOT NULL,
  seq_region_start INT NOT NULL,
  seq_region_end INT NOT NULL,
  seq_region_strand TINYINT NOT NULL,
  variation_id INT(10) UNSIGNED NOT NULL,
  allele_string VARCHAR(50000),
  ancestral_allele VARCHAR(50) DEFAULT NULL,
  variation_name VARCHAR(255),
  map_weight INT NOT NULL,
  flags SET('genotyped'),
  source_id INT(10) UNSIGNED NOT NULL,
  consequence_types SET(
        'intergenic_variant',
        'splice_acceptor_variant',
        'splice_donor_variant',
        'stop_lost',
        'coding_sequence_variant',
        'missense_variant',
        'stop_gained',
        'synonymous_variant',
        'frameshift_variant',
        'non_coding_transcript_variant',
        'non_coding_transcript_exon_variant',
        'mature_miRNA_variant',
        'NMD_transcript_variant',
        '5_prime_UTR_variant',
        '3_prime_UTR_variant',
        'incomplete_terminal_codon_variant',
        'intron_variant',
        'splice_region_variant',
        'downstream_gene_variant',
        'upstream_gene_variant',
        'start_lost',
        'stop_retained_variant',
        'inframe_insertion',
        'inframe_deletion',
        'transcript_ablation',
        'transcript_fusion',
        'transcript_amplification',
        'transcript_translocation',
        'TFBS_ablation',
        'TFBS_fusion',
        'TFBS_amplification',
        'TFBS_translocation',
        'regulatory_region_ablation',
        'regulatory_region_fusion',
        'regulatory_region_amplification',
        'regulatory_region_translocation',
        'feature_elongation',
        'feature_truncation',
        'regulatory_region_variant',
        'TF_binding_site_variant',
        'protein_altering_variant',
        'start_retained_variant'
    ) DEFAULT 'intergenic_variant' NOT NULL,
    variation_set_id SET(
            '1','2','3','4','5','6','7','8',
            '9','10','11','12','13','14','15','16',
            '17','18','19','20','21','22','23','24',
            '25','26','27','28','29','30','31','32',
            '33','34','35','36','37','38','39','40',
            '41','42','43','44','45','46','47','48',
            '49','50','51','52','53','54','55','56',
            '57','58','59','60','61','62','63','64'
    ) NOT NULL DEFAULT '',
    class_attrib_id INT(10) UNSIGNED default 0,
    somatic TINYINT(1) DEFAULT 0 NOT NULL,
    minor_allele VARCHAR(50) DEFAULT NULL,
    minor_allele_freq FLOAT DEFAULT NULL,
    minor_allele_count INT(10) UNSIGNED DEFAULT NULL,
    alignment_quality double  DEFAULT NULL,
    evidence_attribs   SET('367','368','369','370','371','372','418','421','573','585') DEFAULT NULL,
    clinical_significance SET('uncertain significance','not provided','benign','likely benign','likely pathogenic','pathogenic','drug response','histocompatibility','other','confers sensitivity','risk factor','association','protective') DEFAULT NULL,
    display INT(1) DEFAULT 1,

   	PRIMARY KEY ( variation_feature_id ),
	  KEY pos_idx ( seq_region_id, seq_region_start, seq_region_end ),
	  KEY variation_idx ( variation_id ),
    KEY variation_set_idx ( variation_set_id ),
    KEY consequence_type_idx (consequence_types),
    KEY source_idx (source_id)
);


/**
@table variation_synonym

@colour #B22222
@desc This table allows for a variation to have multiple IDs, generally given by multiple sources.

@column variation_synonym_id	Primary key, internal identifier.
@column variation_id					Foreign key references to the variation table.
@column subsnp_id							Foreign key references to the subsnp_handle table.
@column source_id							Foreign key references to the source table.
@column name									Name of the synonym variation. e.g. 'rs1333049'.

@see source
@see variation
@see subsnp_handle
*/

CREATE TABLE variation_synonym (
  variation_synonym_id INT(10) UNSIGNED NOT NULL AUTO_INCREMENT,
  variation_id INT(10) UNSIGNED NOT NULL,
  subsnp_id INT(15) UNSIGNED ,
  source_id INT(10) UNSIGNED NOT NULL,
  name VARCHAR(255),

  PRIMARY KEY (variation_synonym_id),
  KEY variation_idx (variation_id),
  KEY subsnp_idx (subsnp_id),
  UNIQUE KEY name_idx (name, source_id, variation_id),
  KEY source_idx (source_id)
);

/**
@table allele_synonym

@colour #B22222
@desc This table allows for the allele of a variant to have multiple IDs.

@column allele_synonym_id     Primary key, internal identifier.
@column variation_id          Foreign key references to the @link variation table.
@column hgvs_genomic          HGVS representation of this allele with respect to the genomic sequence
@column name                  Name of the allele synonym e.g. CA127784

@see variation
*/

CREATE TABLE allele_synonym (
  allele_synonym_id INT(10) UNSIGNED NOT NULL AUTO_INCREMENT,
  variation_id      INT(10) UNSIGNED NOT NULL,
  hgvs_genomic      VARCHAR(600) NOT NULL,
  name              VARCHAR(255) NOT NULL,
  PRIMARY KEY (allele_synonym_id),
  UNIQUE KEY variation_name_idx (variation_id, name),
  KEY name_idx (name)
) ENGINE = MyISAM;

/**
@table allele

@colour #B22222
@desc This table stores information about each of a variation's alleles, along with population frequencies.

@column allele_id		   Primary key, internal identifier.
@column variation_id	 	   Foreign key references to the @link variation table.
@column subsnp_id		   Foreign key references to the @link subsnp_handle table.
@column allele_code_id 		   Foreign key reference to @link allele_code table.
@column population_id		   Foreign key references to the @link population table.
@column frequency		   Frequency of this allele in the population.
@column count			   Number of individuals/samples in the population where this allele is found.
@column frequency_submitter_handle dbSNP handle for submitter of frequency data [may be different to submitter of observed variant]

@see variation
@see subsnp_handle
@see allele_code
@see population
@see submitter_handle
*/

CREATE TABLE allele (
  allele_id INT(11) NOT NULL AUTO_INCREMENT,
  variation_id INT(11) UNSIGNED NOT NULL,
  subsnp_id INT(11) UNSIGNED DEFAULT NULL,
  allele_code_id INT(11) UNSIGNED NOT NULL,
  population_id INT(11) UNSIGNED DEFAULT NULL,
  frequency FLOAT UNSIGNED DEFAULT NULL,
  count INT(11) UNSIGNED DEFAULT NULL,
  frequency_submitter_handle INT(10) DEFAULT NULL,

  PRIMARY KEY (allele_id),
  KEY variation_idx (variation_id),
  KEY subsnp_idx (subsnp_id),
  KEY population_idx (population_id)
);




/**
@header  Phenotype tables
@desc    These tables store information linking entities (variants, genes, QTLs) with phenotypes and other annotations.
@colour  #22949B
*/


/**
@table phenotype_feature
@colour  #22949B

@desc This table stores information linking entities (variants, genes, QTLs) and phenotypes.

@column phenotype_feature_id	  Primary key, internal identifier.
@column phenotype_id			  Foreign key references to the @link phenotype table.
@column source_id				  Foreign key references to the @link source table.
@column study_id				  Foreign key references to the @link study table.
@column type					  Type of object associated.
@column object_id	              Stable identifier for associated object.
@column is_significant			  Flag indicating if the association is statistically significant in the given study.
@column seq_region_id			  Foreign key references @link seq_region in core db. Refers to the seq_region which this feature is on, which may be a chromosome, a clone, etc...
@column seq_region_start		  The start position of the feature on the @link seq_region.
@column seq_region_end			  The end position of the feature on the @link seq_region.
@column seq_region_strand		  The orientation of the feature on the @link seq_region.

@see variation
@see phenotype
@see source
@see study
*/

CREATE TABLE IF NOT EXISTS `phenotype_feature` (
  `phenotype_feature_id` INT(11) UNSIGNED NOT NULL AUTO_INCREMENT,
  `phenotype_id` INT(11) UNSIGNED DEFAULT NULL,
  `source_id` INT(11) UNSIGNED DEFAULT NULL,
  `study_id` INT(11) UNSIGNED DEFAULT NULL,
  `type` ENUM('Gene','Variation','StructuralVariation','SupportingStructuralVariation','QTL','RegulatoryFeature') DEFAULT NULL,
  `object_id` VARCHAR(255) DEFAULT NULL,
  `is_significant` TINYINT(1) UNSIGNED DEFAULT '1',
  `seq_region_id` INT(11) UNSIGNED DEFAULT NULL,
  `seq_region_start` INT(11) UNSIGNED DEFAULT NULL,
  `seq_region_end` INT(11) UNSIGNED DEFAULT NULL,
  `seq_region_strand` TINYINT(4) DEFAULT NULL,
  PRIMARY KEY (`phenotype_feature_id`),
  KEY `phenotype_idx` (`phenotype_id`),
  KEY `object_idx` (`object_id`,`type`),
  KEY `type_idx` (`type`),
  KEY `pos_idx` (`seq_region_id`,`seq_region_start`,`seq_region_end`),
  KEY `source_idx` (`source_id`)
);


/**
@table phenotype_feature_attrib
@colour  #22949B

@desc This table stores additional information on a given phenotype/object association. It is styled as an attrib table to allow for a variety of fields to be populated across different object types.

@column phenotype_feature_id	  Foreign key, references to the @link phenotype_feature table.
@column attrib_type_id			  Foreign key references to the @link attrib_type table.
@column value	    			  The value of the attribute.

@see phenotype_feature
@see attrib_type
*/

CREATE TABLE IF NOT EXISTS `phenotype_feature_attrib` (
  `phenotype_feature_id` INT(11) UNSIGNED NOT NULL,
  `attrib_type_id` INT(11) DEFAULT NULL,
  `value` VARCHAR(255) DEFAULT NULL,
  KEY `phenotype_feature_idx` (`phenotype_feature_id`),
  KEY `type_value_idx` (`attrib_type_id`,`value`)
);


/**
@table phenotype
@colour  #22949B

@desc This table stores details of the phenotypes associated with phenotype_features.

@column phenotype_id         Primary key, internal identifier.
@column stable_id            Ensembl stable identifier for the phenotype
@column name                 Phenotype short name. e.g. "CAD".
@column description varchar  Phenotype long name. e.g. "Coronary Artery Disease".

@see phenotype_feature
*/

CREATE TABLE `phenotype` (
  `phenotype_id` INT(10) UNSIGNED NOT NULL AUTO_INCREMENT,
  `stable_id` VARCHAR(255) DEFAULT NULL,
  `name` VARCHAR(50) DEFAULT NULL,
  `description` VARCHAR(255) DEFAULT NULL,
  PRIMARY KEY (`phenotype_id`),
  KEY `name_idx` (`name`),
  UNIQUE KEY `desc_idx` (`description`),
  KEY `stable_idx` (`stable_id`)
);

/**
@table phenotype_ontology_accession
@colour  #22949B

@desc This table stores accessions of phenotype ontology terms which have been linked to phenotype.descriptions

@column phenotype_id         Foreign key, references to the @link phenotype table.
@column accession            The accession of an ontology term held in the ontology database (eg. EFO:0000378) 
@column mapped_by_attrib     The method used to annotate the phenotype.description with the ontology term
@column mapping_type         The relation defining the association between the ontology term and the phenotype.description

@see phenotype
*/
CREATE TABLE `phenotype_ontology_accession` (
  `phenotype_id` INT(11) UNSIGNED NOT NULL,
  `accession` VARCHAR(255) NOT NULL,
  `mapped_by_attrib` SET('437','438','439','440','441','442','443','444','588', '589','590','591','592','593','594') DEFAULT NULL,
  `mapping_type` ENUM('is','involves') DEFAULT NULL,
  PRIMARY KEY (`phenotype_id`,`accession`),
  KEY `accession_idx` (`accession`)
) ENGINE=MyISAM DEFAULT CHARSET=latin1;

/**
@header  Other tables
@desc    These tables define the other data associated with a variation.
@colour  #98BFDA
*/


/**
@table subsnp_handle

@colour #98BFDA
@desc This table contains the SubSNP(ss) ID and the name of the submitter handle of dbSNP.

@column subsnp_id	Primary key. It corresponds to the subsnp identifier (ssID) from dbSNP.<br />This ssID is stored in this table without the "ss" prefix. e.g. "120258606" instead of "ss120258606".
@column handle		The name of the dbSNP handler who submitted the ssID.<br />Name of the synonym (a different <b>sample_id</b>).

@see allele
@see failed_variation
@see population_genotype
@see sample
@see variation_synonym
*/

CREATE TABLE subsnp_handle (
  subsnp_id INT(11) UNSIGNED NOT NULL,
  handle VARCHAR(20),

  PRIMARY KEY (subsnp_id)
);


/**
@table submitter_handle

@colour #98BFDA
@desc This table holds a short string to distinguish data submitters

@column handle_id	Primary key, internal identifier.
@column handle      	Short string assigned to the data submitter. 

@see allele 
*/

CREATE TABLE submitter_handle (
  handle_id INT(10) UNSIGNED NOT NULL AUTO_INCREMENT,
  handle VARCHAR(25),
 PRIMARY KEY ( handle_id ),
        UNIQUE KEY ( handle )
);


/**
@table allele_code

@colour #98BFDA
@desc This table stores the relationship between the internal allele identifiers and the alleles themselves.

@column allele_code_id	Primary key, internal identifier.
@column allele      	String representing the allele. Has a unique constraint on the first 1000 characters (max allowed by MySQL).

@example See below the first entries in the allele_code table:
         @sql SELECT * FROM allele_code LIMIT 6;

@see allele
@see genotype_code
*/

CREATE TABLE allele_code (
  allele_code_id INT(11) NOT NULL AUTO_INCREMENT,
  allele VARCHAR(60000) DEFAULT NULL,
  
  PRIMARY KEY (allele_code_id),
  UNIQUE KEY allele_idx (allele(1000))
);


/**
@table genotype_code

@colour #98BFDA
@desc This table stores genotype codes as multiple rows of allele_code identifiers, linked by genotype_code_id and ordered by haplotype_id.

@column genotype_code_id	Internal identifier.
@column allele_code_id 	    Foreign key reference to @link allele_code table.
@column haplotype_id        Sorting order of the genotype's alleles.
@column phased              Indicates if this genotype is phased

@see allele_code
@see population_genotype
*/

CREATE TABLE genotype_code (
  genotype_code_id INT(11) UNSIGNED NOT NULL,
  allele_code_id INT(11) UNSIGNED NOT NULL,
  haplotype_id TINYINT(2) UNSIGNED NOT NULL,
  phased TINYINT(2) UNSIGNED DEFAULT NULL,
  
  KEY genotype_code_id (genotype_code_id),
  KEY allele_code_id (allele_code_id)
);


/**
@table seq_region

@colour #98BFDA
@desc This table stores the relationship between Ensembl's internal coordinate system identifiers and traditional chromosome names.

@column seq_region_id	   Primary key. Foreign key references seq_region in core db. Refers to the seq_region which this variant is on, which may be a chromosome, a clone, etc...
@column name				     The name of this sequence region.
@column coord_system_id  Foreign key references to the @link coord_system table.

@see variation_feature
@see compressed_genotype_region
@see read_coverage
*/

CREATE TABLE seq_region (

  seq_region_id               INT(10) UNSIGNED NOT NULL,
  name                        VARCHAR(255) NOT NULL,
  coord_system_id             INT(10) UNSIGNED NOT NULL,

  PRIMARY KEY (seq_region_id),
  # Which one, check with Will
  #UNIQUE KEY name_idx (name),
  UNIQUE KEY name_cs_idx (name, coord_system_id),
  KEY cs_idx (coord_system_id)

) ;


/**
@table coord_system

@colour #98BFDA
@desc Stores information about the available co-ordinate systems for the species identified through the species_id field.
Note that for each species, there must be one co-ordinate system that has the attribute "top_level" and one that has the attribute "sequence_level".

@column coord_system_id      Primary key, internal identifier.
@column species_id           Identifies the species for multi-species databases.
@column name                 Co-oridinate system name, e.g. 'chromosome', 'contig', 'scaffold' etc.
@column version              Assembly.
@column rank                 Co-oridinate system rank.
@column attrib               Co-oridinate system attrib (e.g. "top_level", "sequence_level").

@see seq_region
@see meta_coord
@see meta

*/

CREATE TABLE coord_system (

  coord_system_id             INT(10) UNSIGNED NOT NULL AUTO_INCREMENT,
  species_id                  INT(10) UNSIGNED NOT NULL DEFAULT 1,
  name                        VARCHAR(40) NOT NULL,
  version                     VARCHAR(255) DEFAULT NULL,
  rank                        INT NOT NULL,
  attrib                      SET('default_version', 'sequence_level'),

  PRIMARY   KEY (coord_system_id),
  UNIQUE    KEY rank_idx (rank, species_id),
  UNIQUE    KEY name_idx (name, version, species_id),
            KEY species_idx (species_id)

);



/**
@header  Sample tables
@desc    These tables define the sample, individual and population information.
@colour  #F08080
*/


/**
@table population

@colour #F08080
@desc Stores information about a population. A population may be an ethnic group (e.g. Caucasian, Hispanic), assay group (e.g. 24 Europeans), phenotypic group (e.g. blue eyed, diabetes) etc. Populations may be composed of other populations by defining relationships in the population_structure table.

@column population_id     Primary key, internal identifier.
@column name              Name of the population.
@column size              Size of the population.
@column description       Description of the population.
@column collection        Flag indicating if the population is defined based on geography (0) or a collection of individuals/samples with respect to some other criteria (1).
@column freqs_from_gts    Flag indicating if the population frequencies can be retrieved from the allele table (0) or from the individual/sample genotypes (1).
@column display           Information used by BioMart.
@column display_group_id  Used to group population for display on the Population Genetics page

@see population_synonym
@see sample_population
@see population_structure
@see population_genotype
@see allele
@see display_group
*/

CREATE TABLE population (
    population_id INT(10) UNSIGNED NOT NULL AUTO_INCREMENT,
    name VARCHAR(255),
    size INT(10),
    description TEXT,
    collection TINYINT(1) default 0,
    freqs_from_gts TINYINT(1),
    display ENUM('LD', 'MARTDISPLAYABLE', 'UNDISPLAYABLE') default 'UNDISPLAYABLE',
    display_group_id TINYINT(1) ,

    PRIMARY KEY (population_id),
    KEY name_idx (name)
);


/**
@table population_structure

@colour #F08080
@desc This table stores hierarchical relationships between populations by relating them as populations and sub-populations.

@column super_population_id    Foreign key references to the population table.
@column sub_population_id      Foreign key references to the population table.

@see population
*/

CREATE TABLE population_structure (
  super_population_id INT(10) UNSIGNED NOT NULL,
  sub_population_id INT(10) UNSIGNED NOT NULL,

  UNIQUE KEY super_population_idx (super_population_id, sub_population_id),
  KEY sub_population_idx (sub_population_id)
);

/**
@table individual

@colour #F08080
@desc Stores information about an identifiable individual, including gender and the identifiers of the individual's parents (if known).

@column individual_id           Primary key, internal identifier.
@column name                    Name of the individual.
@column description             Description of the individual.
@column gender                  The sex of this individual.
@column father_individual_id    Self referential ID, the father of this individual if known.
@column mother_individual_id    Self referential ID, the mother of this individual if known.
@column individual_type_id      Foreign key references to the @link individual_type table.

@see individual_synonym
@see individual_type
@see sample
*/

CREATE TABLE individual (
  individual_id INT(10) UNSIGNED NOT NULL AUTO_INCREMENT,
  name VARCHAR(255),
  description TEXT,
  gender ENUM('Male', 'Female', 'Unknown') default 'Unknown' NOT NULL,
  father_individual_id INT(10) unsigned,
  mother_individual_id INT(10) unsigned,
  individual_type_id INT(10) UNSIGNED NOT NULL DEFAULT 0,
  PRIMARY KEY (individual_id),
  KEY father_individual_idx (father_individual_id),
  KEY mother_individual_idx (mother_individual_id)
);

/**
@table individual_type

@colour #F08080
@desc This table gives a detailed description for each of the possible individual types: fully_inbred, partly_inbred, outbred, mutant  
@column individual_type_id	Primary key, internal identifier.
@column name				Short name of the individual type. e.g. "fully_inbred","mutant".
@column description			Long name of the individual type.

@example See below the list of individual types:
         @sql SELECT * FROM individual_type;

@see individual
*/

CREATE TABLE individual_type (
  individual_type_id INT(0) UNSIGNED NOT NULL AUTO_INCREMENT,
  name VARCHAR(255) NOT NULL,
  description TEXT,
  
  PRIMARY KEY (individual_type_id)
);

#this table will always contain the same values

INSERT INTO individual_type (name,description) VALUES ('fully_inbred','multiple organisms have the same genome sequence');
INSERT INTO individual_type (name,description) VALUES ('partly_inbred','single organisms have reduced genome variability due to human intervention');
INSERT INTO individual_type (name,description) VALUES ('outbred','a single organism which breeds freely');
INSERT INTO individual_type (name,description) VALUES ('mutant','a single or multiple organisms with the same genome sequence that have a natural or experimentally induced mutation');

/**
@table sample

@colour #F08080
@desc Stores information about a sample. A sample belongs to an individual. An individual can have multiple samples. A sample can belong only to one individual. A sample can be associated
with a study. 

@column sample_id               Primary key, internal identifier.
@column individual_id           Foreign key references to the @link individual table.
@column name                    Name of the sample.
@column description             Description of the sample.
@column study_id                Foreign key references to the @link study table.
@column display                 Information used by the website: samples with little information are filtered from some web displays.
@column has_coverage            Indicate if the sample has coverage data populated in the read coverage table
@column variation_set_id        Indicates the variation sets for which a sample has genotypes

@see individual
@see study
@see sample_population
@see sample_synonym
@see sample_genotype_multiple_bp
@see read_coverage
@see compressed_genotype_region
@see compressed_genotype_var
@see variation_set
*/

CREATE TABLE sample (
  sample_id INT(10) UNSIGNED NOT NULL AUTO_INCREMENT,
  individual_id INT(10) UNSIGNED NOT NULL,
  name VARCHAR(255) DEFAULT NULL,
  description TEXT,
  study_id INT(10) UNSIGNED DEFAULT NULL,
  display ENUM('REFERENCE','DEFAULT','DISPLAYABLE','UNDISPLAYABLE','LD','MARTDISPLAYABLE') DEFAULT 'UNDISPLAYABLE',
  has_coverage TINYINT(1) UNSIGNED NOT NULL DEFAULT '0',
  variation_set_id SET('1','2','3','4','5','6','7','8','9','10','11','12','13','14','15','16','17','18','19','20','21','22','23','24','25','26','27','28','29','30','31','32','33','34','35','36','37','38','39','40','41','42','43','44','45','46','47','48','49','50','51','52','53','54','55','56','57','58','59','60','61','62','63','64') DEFAULT NULL,
  PRIMARY KEY (sample_id),
  KEY individual_idx (individual_id),
  KEY study_idx (study_id)
);

/**
@table sample_synonym

@colour #F08080
@desc Used to store alternative names for samples when data comes from multiple sources.

@column synonym_id      Primary key, internal identifier.
@column sample_id       Foreign key references to the @link sample table.
@column source_id       Foreign key references to the @link source table.
@column name            Name of the synonym.

@see sample
@see source
*/

CREATE TABLE sample_synonym (
  synonym_id INT(10) UNSIGNED NOT NULL AUTO_INCREMENT,
  sample_id INT(10) UNSIGNED NOT NULL,
  source_id INT(10) UNSIGNED NOT NULL,
  name VARCHAR(255),
  PRIMARY KEY (synonym_id),
  KEY sample_idx (sample_id),
  KEY (name, source_id)
);
  
/**
@table sample_population

@colour #F08080
@desc This table resolves the many-to-many relationship between the sample and population tables; i.e. samples may belong to more than one population. Hence it is composed of rows of sample and population identifiers.

@column sample_id	Foreign key references to the @link sample table.
@column population_id	Foreign key references to the @link population table.

@see sample
@see population
*/

CREATE TABLE sample_population (
  sample_id INT(10) UNSIGNED NOT NULL,
  population_id INT(10) UNSIGNED NOT NULL,

  KEY sample_idx (sample_id),
  KEY population_idx (population_id)

);

/**
@table individual_synonym

@colour #F08080
@desc Used to store alternative names for individuals when data comes from multiple sources.

@column synonym_id       Primary key, internal identifier.
@column individual_id    Foreign key references to the @link individual table.
@column source_id        Foreign key references to the @link source table.
@column name             Name of the synonym.

@see individual
@see source
*/

CREATE TABLE individual_synonym (
  synonym_id INT(10) UNSIGNED NOT NULL AUTO_INCREMENT,
  individual_id INT(10) UNSIGNED NOT NULL,
  source_id INT(10) UNSIGNED NOT NULL,
  name VARCHAR(255),

  PRIMARY KEY (synonym_id),
  KEY individual_idx (individual_id),
  KEY (name, source_id)
);

/**
@table population_synonym

@colour #F08080
@desc Used to store alternative names for populations when data comes from multiple sources.

@column synonym_id       Primary key, internal identifier.
@column population_id    Foreign key references to the @link population table.
@column source_id        Foreign key references to the @link source table.
@column name             Name of the synonym.

@see population
@see source
*/

CREATE TABLE population_synonym (
  synonym_id INT(10) UNSIGNED NOT NULL AUTO_INCREMENT,
  population_id INT(10) UNSIGNED NOT NULL,
  source_id INT(10) UNSIGNED NOT NULL,
  name VARCHAR(255),

  PRIMARY KEY (synonym_id),
  KEY population_idx (population_id),
  KEY (name, source_id)
);

/**
@table display_group

@colour #F08080
@desc Used to store groups of populations displayed separately on the Population Genetics page

@column display_group_id     Primary key, internal identifier.
@column display_priority     Priority level for group (smallest number is highest on page) 
@column display_name         Name of the group to be displayed as the table header.

@see population
*/
CREATE TABLE display_group (
  display_group_id INT(10) UNSIGNED NOT NULL AUTO_INCREMENT ,
  display_priority INT(10) UNSIGNED NOT NULL, 
  display_name     VARCHAR(255) NOT NULL,

	PRIMARY KEY ( display_group_id ),
	UNIQUE KEY ( display_name ),
	UNIQUE KEY ( display_priority )
 );


/**
@header  Genotype tables
@desc    These tables define the genotype data at the sample and population levels.
@colour  #FF8500
*/


/**
@table population_genotype

@colour #FF8500
@desc This table stores genotypes and frequencies for variations in given populations.

@column population_genotype_id    Primary key, internal identifier.
@column variation_id              Foreign key references to the @link variation table.
@column subsnp_id                 Foreign key references to the subsnp_handle table.
@column genotype_code_id          Foreign key reference to the @link genotype_code table.
@column frequency                 Frequency of the genotype in the population.
@column population_id             Foreign key references to the @link population table.
@column count                     Number of individuals/samples who have this genotype, in this population.

@see population
@see variation
@see subsnp_handle
@see genotype_code
*/


CREATE TABLE population_genotype (
  population_genotype_id INT(10) UNSIGNED NOT NULL AUTO_INCREMENT,
  variation_id INT(11) UNSIGNED NOT NULL,
  subsnp_id INT(11) UNSIGNED DEFAULT NULL,
  genotype_code_id INT(11) DEFAULT NULL,
  frequency FLOAT DEFAULT NULL,
  population_id INT(10) UNSIGNED DEFAULT NULL,
  count INT(10) UNSIGNED DEFAULT NULL,
  
  PRIMARY KEY (population_genotype_id),
  KEY population_idx (population_id),
  KEY variation_idx (variation_id),
  KEY subsnp_idx (subsnp_id)
);


/**
@table tmp_sample_genotype_single_bp

@colour #FF8500
@desc This table is only needed to create master schema when run healthcheck system. Needed for other species, but human, so keep it.

@column variation_id     Foreign key references to the @link variation table.
@column subsnp_id        Foreign key references to the @link subsnp_handle table.
@column allele_1         One of the alleles of the genotype, e.g. "TAG".
@column allele_2         The other allele of the genotype.
@column sample_id        Foreign key references to the @link sample table.

@see sample
@see variation
@see subsnp_handle
*/

CREATE TABLE tmp_sample_genotype_single_bp (
	variation_id INT(10) NOT NULL,
	subsnp_id INT(15) unsigned,   
	allele_1 char(1),
	allele_2 char(1),
	sample_id INT(10) UNSIGNED NOT NULL,

	KEY variation_idx (variation_id),
    KEY subsnp_idx (subsnp_id),
    KEY sample_idx (sample_id)
) MAX_ROWS = 100000000;


/**
@table sample_genotype_multiple_bp

@colour #FF8500
@desc This table holds uncompressed genotypes for given variations.

@column variation_id     Primary key. Foreign key references to the @link variation table.
@column subsnp_id        Foreign key references to the @link subsnp_handle table.
@column allele_1         One of the alleles of the genotype, e.g. "TAG".
@column allele_2         The other allele of the genotype.
@column sample_id        Foreign key references to the @link sample table.

@see sample
@see variation
@see subsnp_handle
*/

CREATE TABLE sample_genotype_multiple_bp (
  variation_id INT(10) UNSIGNED NOT NULL,
  subsnp_id INT(15) unsigned,	
  allele_1 VARCHAR(25000),
  allele_2 VARCHAR(25000),
  sample_id INT(10) unsigned,

  KEY variation_idx (variation_id),
  KEY subsnp_idx (subsnp_id),
  KEY sample_idx (sample_id)
);


/**
@table compressed_genotype_region

@colour #FF8500
@desc This table holds genotypes compressed using the pack() method in Perl. These genotypes are mapped to particular genomic locations rather than variation objects. The data have been compressed to reduce table size and increase the speed of the web code when retrieving strain slices and LD data. Only data from resequenced samples are used for LD calculations are included in this table

@column sample_id            Foreign key references to the @link sample table.
@column seq_region_id        Foreign key references @link seq_region in core db. ers to the seq_region which this variant is on, which may be a chromosome, a clone, etc...
@column seq_region_start     The start position of the variation on the @link seq_region.
@column seq_region_end       The end position of the variation on the @link seq_region.
@column seq_region_strand    The orientation of the variation on the @link seq_region.
@column genotypes            Encoded representation of the genotype data:<br />Each row in the compressed table stores genotypes from one individual/sample in one fixed-size region of the genome (arbitrarily defined as 100 Kb). The compressed string (using Perl's pack method) consisting of a repeating triplet of elements: a  <span style="color:#D00">distance</span> in base pairs from the previous genotype; a <span style="color:#090">variation dbID</span>; a <span style="color:#00D">genotype_code_id</span> identifier.<br />For example, a given row may have a start position of 1000, indicating the chromosomal position of the first genotype in this row. The unpacked genotypes field then may contain the following elements:<br /><b><span style="color:#D00">0</span>, <span style="color:#090">1</span>,  <span style="color:#00D">1</span>, <span style="color:#D00">20</span>, <span style="color:#090">2</span>, <span style="color:#00D">5</span>, <span style="color:#D00">35</span>, <span style="color:#090">3</span>, <span style="color:#00D">3</span>, ...</b><br />The first genotype ("<span style="color:#D00">0</span>,<span style="color:#090">1</span>,<span style="color:#00D">1</span>") has a position of 1000 + <span style="color:#D00">0</span> = 1000, and corresponds to the variation with the internal identifier <span style="color:#090">1</span> and genotype_code_id corresponding to the genotype A|G (internal ID <span style="color:#00D">1</span>).<br />The second genotype ("<span style="color:#D00">20</span>,<span style="color:#090">2</span>,<span style="color:#00D">5</span>") has a position of 1000 + <span style="color:#D00">20</span> = 1020, internal variation_id <span style="color:#090">2</span> and genotype_code_id corresponding to the genotype C|C ( internal ID <span style="color:#00D">5</span>).<br />The third genotype similarly has a position of 1055, and so on.

@see sample
@see seq_region
@see variation
@see genotype_code
*/

CREATE TABLE compressed_genotype_region (
  sample_id INT(10) UNSIGNED NOT NULL,
  seq_region_id INT(10) UNSIGNED NOT NULL,
  seq_region_start INT(11) NOT NULL,
  seq_region_end INT(11) NOT NULL,
  seq_region_strand TINYINT(4) NOT NULL,
  genotypes BLOB,
  
  KEY pos_idx (seq_region_id,seq_region_start),
  KEY sample_idx (sample_id)
);

/**
@table compressed_genotype_var

@colour #FF8500
@desc This table holds genotypes compressed using the pack() method in Perl. These genotypes are mapped directly to variation objects. The data have been compressed to reduce table size. All genotypes in the database are included in this table (included duplicates of those genotypes contained in the compressed_genotype_region table). This table is optimised for retrieval from variation.

@column variation_id	Foreign key references to the @link variation table.
@column subsnp_id		  Foreign key references to the @link subsnp_handle table.
@column genotypes     Encoded representation of the genotype data:<br />Each row in the compressed table stores genotypes from one subsnp of a variation (or one variation if no subsnp is defined). The compressed string (using Perl's pack method) consisting of a repeating pair of elements: an internal sample_id corresponding to a sample; a genotype_code_id identifier.

@see sample
@see variation
@see genotype_code
*/

CREATE TABLE compressed_genotype_var (
  variation_id INT(11) UNSIGNED NOT NULL,
  subsnp_id INT(11) UNSIGNED DEFAULT NULL,
  genotypes BLOB,
  
  KEY variation_idx (variation_id),
  KEY subsnp_idx (subsnp_id)
);


/**
@table read_coverage

@colour #FF8500
@desc This table stores the read coverage of resequenced samples. Each row contains sample ID, chromosomal coordinates and a read coverage level.

@column seq_region_id       Foreign key references @link seq_region in core db. ers to the seq_region which this variant is on, which may be a chromosome, a clone, etc...
@column seq_region_start    The start position of the variation on the @link seq_region.
@column seq_region_end      The end position of the variation on the @link seq_region.
@column level               Minimum number of reads.
@column sample_id           Foreign key references to the @link sample table.

@see sample
@see seq_region
*/

CREATE TABLE read_coverage (
  seq_region_id INT(10) UNSIGNED NOT NULL,
  seq_region_start INT NOT NULL,
  seq_region_end INT NOT NULL,
  level TINYINT NOT NULL,
  sample_id INT(10) UNSIGNED NOT NULL,
  KEY seq_region_idx (seq_region_id,seq_region_start),
  KEY sample_idx (sample_id)
);


/**
@header  Structural variation tables
@desc    These tables define the structural variation data.
@colour  #01C3E3
*/


/**
@table structural_variation

@colour #01C3E3
@desc This table stores information about structural variation.

@column structural_variation_id	Primary key, internal identifier.
@column variation_name					The external identifier or name of the variation. e.g. "esv9549".
@column alias                   Other structural variation name.
@column source_id								Foreign key references to the @link source table.
@column study_id								Foreign key references to the @link study table.	
@column class_attrib_id					Foreign key references to the @link attrib table. Defines the type of structural variant.<br /> 
                                The list of structural variation classes is available <a href="/info/genome/variation/prediction/classification.html#classes">here</a>.
@column clinical_significance   A set of clinical significance classes assigned to the structural variant.<br /> 
                                The list of clinical significances is available <a href="/info/genome/variation/phenotype/phenotype_annotation.html#clin_significance">here</a>.
@column validation_status				Validation status of the variant.
@column is_evidence             Flag indicating if the structural variation is a supporting evidence (1) or not (0).
@column somatic                 Flags whether this structural variation is known to be somatic or not
@column copy_number             Add the copy number for the CNV supporting structural variants when available.

@see source
@see study
@see attrib
*/

CREATE TABLE structural_variation (
  structural_variation_id INT(10) UNSIGNED NOT NULL AUTO_INCREMENT,
  variation_name VARCHAR(255) DEFAULT NULL,
  alias VARCHAR(255) DEFAULT NULL,
	source_id INT(10) UNSIGNED NOT NULL,
  study_id INT(10) UNSIGNED DEFAULT NULL,
	class_attrib_id INT(10) UNSIGNED NOT NULL DEFAULT 0,
	clinical_significance SET('uncertain significance','not provided','benign','likely benign','likely pathogenic','pathogenic','drug response','histocompatibility','other','confers sensitivity','risk factor','association','protective') DEFAULT NULL,
  validation_status ENUM('validated','not validated','high quality'),
	is_evidence TINYINT(4) DEFAULT 0,
	somatic TINYINT(1) NOT NULL DEFAULT 0,
	copy_number TINYINT(2) DEFAULT NULL,
	
  PRIMARY KEY (structural_variation_id),
  UNIQUE KEY (variation_name),
	KEY source_idx (source_id),
	KEY study_idx (study_id),
	KEY attrib_idx (class_attrib_id)
);


/**
@table structural_variation_association

@colour #01C3E3
@desc This table stores the associations between structural variations and their supporting evidences.

@column structural_variation_id	            Primary key. Foreign key references to the @link structural_variation table.
@column supporting_structural_variation_id	Primary key. Foreign key references to the @link structural_variation table.

@see structural_variation
*/

CREATE TABLE structural_variation_association (
  structural_variation_id INT(10) UNSIGNED NOT NULL,
  supporting_structural_variation_id INT(10) UNSIGNED NOT NULL,
	
  PRIMARY KEY (structural_variation_id, supporting_structural_variation_id),
	KEY structural_variation_idx (structural_variation_id),
	KEY supporting_structural_variation_idx (supporting_structural_variation_id)
);


/**
@table structural_variation_feature

@colour #01C3E3
@desc This table stores information about structural variation features (i.e. mappings of structural variations to genomic locations).

@column structural_variation_feature_id	 Primary key, internal identifier.
@column seq_region_id						         Foreign key references @link seq_region in core db. Refers to the seq_region which this variant is on, which may be a chromosome, a clone, etc...
@column outer_start				               The 5' outer bound position of the variation on the @link seq_region.
@column seq_region_start			 	         The start position of the variation on the @link seq_region.
@column inner_start				               The 5' inner bound position of the variation on the @link seq_region.
@column inner_end   			               The 3' inner bound position of the variation on the @link seq_region.
@column seq_region_end					         The end position of the variation on the @link seq_region.
@column outer_end				                 The 3' outer bound position of the variation on the @link seq_region.
@column seq_region_strand				         The orientation of the variation on the @link seq_region.
@column structural_variation_id	         Foreign key references to the @link structural_variation table.
@column variation_name					         A denormalisation taken from the structural_variation table. This is the name or identifier that is used for displaying the feature (e.g. "esv9549").
@column source_id								         Foreign key references to the @link source table.
@column study_id								         Foreign key references to the @link study table
@column class_attrib_id					         Foreign key references to the @link attrib table. Defines the type of structural variant.<br /> 
                                         The list of structural variation classes is available <a href="/info/genome/variation/prediction/classification.html#classes">here</a>.
@column allele_string						         The variant allele, where known.
@column is_evidence                      Flag indicating if the structural variation is a supporting evidence (1) or not (0).
@column variation_set_id		             The structural variation feature can belong to a @link variation_set.
@column somatic                          Flags whether this structural variation is known to be somatic or not
@column breakpoint_order                 Defines the order of the breakpoints when several events/mutation occurred for a structural variation (e.g. somatic mutations)
@column length                           Length of the structural variant. Used for the variants with a class "insertion", when the size of the insertion is known.

@see structural_variation
@see source
@see study
@see seq_region
@see attrib
@see variation_set
*/

CREATE TABLE structural_variation_feature (
	structural_variation_feature_id INT(10) UNSIGNED NOT NULL AUTO_INCREMENT,
	seq_region_id INT(10) UNSIGNED NOT NULL,
	outer_start INT,	
	seq_region_start INT NOT NULL,
	inner_start INT,
	inner_end INT,
	seq_region_end INT NOT NULL,
	outer_end INT,
	seq_region_strand TINYINT NOT NULL,
	structural_variation_id INT(10) UNSIGNED NOT NULL,
  variation_name VARCHAR(255),
	source_id INT(10) UNSIGNED NOT NULL,
  study_id INT(10) UNSIGNED DEFAULT NULL,
  class_attrib_id INT(10) UNSIGNED NOT NULL DEFAULT 0,
	allele_string LONGTEXT DEFAULT NULL,
	is_evidence TINYINT(1) NOT NULL DEFAULT 0,
	somatic TINYINT(1) NOT NULL DEFAULT 0,
	breakpoint_order TINYINT(4) DEFAULT NULL,
	length INT(10) DEFAULT NULL,
  variation_set_id SET(
          '1','2','3','4','5','6','7','8',
          '9','10','11','12','13','14','15','16',
          '17','18','19','20','21','22','23','24',
          '25','26','27','28','29','30','31','32',
          '33','34','35','36','37','38','39','40',
          '41','42','43','44','45','46','47','48',
          '49','50','51','52','53','54','55','56',
          '57','58','59','60','61','62','63','64'
  ) NOT NULL DEFAULT '',
	
  PRIMARY KEY (structural_variation_feature_id),
	KEY pos_idx ( seq_region_id, seq_region_start, seq_region_end ),
	KEY structural_variation_idx (structural_variation_id),
	KEY source_idx (source_id),
	KEY study_idx (study_id),
	KEY attrib_idx (class_attrib_id),
	KEY variation_set_idx (variation_set_id)
);


/**
@table structural_variation_sample

@colour #01C3E3
@desc This table stores sample and strain information for structural variants and their supporting evidences.

@column structural_variation_sample_id  Primary key, internal identifier.
@column structural_variation_id         Foreign key references to the @link structural_variation table.
@column sample_id		                    Foreign key references to the @link sample table. Defines the individual or sample name.
@column zygosity                        Define the numeric zygosity of the structural variant for the sample, when available.

@see structural_variation
@see sample
@see individudal
*/

CREATE TABLE structural_variation_sample (
	structural_variation_sample_id INT(10) UNSIGNED NOT NULL AUTO_INCREMENT,
	structural_variation_id INT(10) UNSIGNED NOT NULL,
	sample_id INT(10) UNSIGNED DEFAULT NULL,
	zygosity TINYINT(1) DEFAULT NULL,
	
	PRIMARY KEY (structural_variation_sample_id),
	KEY structural_variation_idx (structural_variation_id),
	KEY sample_idx (sample_id)
);

/**
@header  Variation set tables
@desc    These tables define the variation and structural variation set data. The complete list of variation sets with their descriptions is available <a href="/info/genome/variation/species/sets.html">here</a>.
@colour  #FFD700
*/


/**
@table variation_set_variation

@colour #FFD700
@desc A table for mapping variations to variation_sets.

@column variation_id			Primary key. Foreign key references to the @link variation table.
@column variation_set_id	Primary key. Foreign key references to the @link variation_set table.

@see variation
@see variation_set
*/

CREATE TABLE IF NOT EXISTS variation_set_variation (
	variation_id INT(10) UNSIGNED NOT NULL,
	variation_set_id INT(10) UNSIGNED NOT NULL,
	PRIMARY KEY (variation_id,variation_set_id),
	KEY variation_set_idx (variation_set_id,variation_id)
);

/**
@table variation_set

@colour #FFD700
@desc This table contains the name of sets and subsets of variations stored in the database. It usually represents the name of the project or subproject where a group of variations has been identified.

@column variation_set_id			Primary key, internal identifier.
@column name									Name of the set e.g. "Phenotype-associated variations".
@column description						Description of the set.
@column short_name_attrib_id	Foreign key references to the @link attrib table. Short name used for web purpose.

@example See below the command to display the list of variation set entries, e.g. for human:
         @sql SELECT * FROM variation_set;

@see variation_set_variation
@see variation_set_structure
*/
 
CREATE TABLE IF NOT EXISTS variation_set (
	variation_set_id INT(10) UNSIGNED NOT NULL AUTO_INCREMENT,
	name VARCHAR(255),
	description TEXT,
	short_name_attrib_id INT(10) UNSIGNED DEFAULT NULL,
	PRIMARY KEY (variation_set_id),
	KEY name_idx (name)
);


/**
@table variation_set_structure

@colour #FFD700
@desc This table stores hierarchical relationships between variation sets by relating them as variation sets and variation subsets.

@column variation_set_super	Primary key. Foreign key references to the @link variation_set table.
@column variation_set_sub		Primary key. Foreign key references to the @link variation_set table.

@see variation_set
*/

CREATE TABLE IF NOT EXISTS variation_set_structure (
	variation_set_super INT(10) UNSIGNED NOT NULL,
	variation_set_sub INT(10) UNSIGNED NOT NULL,
	PRIMARY KEY (variation_set_super,variation_set_sub),
	KEY sub_idx (variation_set_sub,variation_set_super)
);


/**
@table variation_set_structural_variation

@colour #FFD700
@desc A table for mapping structural variations to variation_sets.

@column structural_variation_id  Primary key. Foreign key references to the @link structural_variation table.
@column variation_set_id	       Primary key. Foreign key references to the @link variation_set table.

@see structural_variation
@see variation_set
*/

CREATE TABLE IF NOT EXISTS variation_set_structural_variation (
	structural_variation_id INT(10) UNSIGNED NOT NULL,
	variation_set_id INT(10) UNSIGNED NOT NULL,
	PRIMARY KEY (structural_variation_id,variation_set_id)
);




/**
@header  Variation effect tables
@desc    These tables define the variation effect prediction data in different Ensembl features.
@colour  #FF4DC8
*/


/**
@table transcript_variation

@colour #FF4DC8
@desc This table relates a single allele of a variation_feature to a transcript (see Core documentation). It contains the consequence of the allele e.g. intron_variant, non_synonymous_codon, stop_lost etc, along with the change in amino acid in the resulting protein if applicable.

@column transcript_variation_id	 Primary key, internal identifier.
@column feature_stable_id		     Foreign key to core databases. Unique stable id of related transcript.
@column variation_feature_id		 Foreign key references to the @link variation_feature table.
@column allele_string            Shows the reference sequence and variant sequence of this allele
@column somatic                  Flags if the associated variation is known to be somatic
@column consequence_types			   The consequence(s) of the variant allele on this transcript.<br /> The list of consequence descriptions is available <a href="/info/genome/variation/prediction/predicted_data.html#consequences">here</a>. 
@column cds_start					       The start position of variation in cds coordinates.
@column cds_end						       The end position of variation in cds coordinates.
@column cdna_start					     The start position of variation in cdna coordinates.
@column cdna_end					       The end position of variation in cdna coordinates.
@column translation_start			   The start position of variation on peptide.
@column translation_end				   The end position of variation on peptide.
@column distance_to_transcript   Only for upstream or downstream variants, it gives the distance from the start or the end of the transcript
@column codon_allele_string      The reference and variant codons
@column pep_allele_string        The reference and variant peptides
@column hgvs_genomic             HGVS representation of this allele with respect to the genomic sequence
@column hgvs_transcript          HGVS representation of this allele with respect to the [coding or non-coding] transcript
@column hgvs_protein             HGVS representation of this allele with respect to the protein
@column polyphen_prediction      The PolyPhen prediction for the effect of this allele on the protein
@column polyphen_score           The PolyPhen score corresponding to the prediction 
@column sift_prediction          The SIFT prediction for the effect of this allele on the protein 
@column sift_score               The SIFT score corresponding to this prediction
@column display                  Flags whether this transcript_variation should be displayed in browser tracks and returned by default by the API

@see variation_feature
*/

CREATE TABLE transcript_variation (
    transcript_variation_id             INT(11) UNSIGNED NOT NULL AUTO_INCREMENT,
    variation_feature_id                INT(11) UNSIGNED NOT NULL,
    feature_stable_id                   VARCHAR(128) DEFAULT NULL,
    allele_string                       TEXT,
    somatic                             TINYINT(1) NOT NULL DEFAULT 0,
    consequence_types                   SET(
                                            'splice_acceptor_variant',
                                            'splice_donor_variant',
                                            'stop_lost',
                                            'coding_sequence_variant',
                                            'missense_variant',
                                            'stop_gained',
                                            'synonymous_variant',
                                            'frameshift_variant',
                                            'non_coding_transcript_variant',
                                            'non_coding_transcript_exon_variant',
                                            'mature_miRNA_variant',
                                            'NMD_transcript_variant',
                                            '5_prime_UTR_variant',
                                            '3_prime_UTR_variant',
                                            'incomplete_terminal_codon_variant',
                                            'intron_variant',
                                            'splice_region_variant',
                                            'downstream_gene_variant',
                                            'upstream_gene_variant',
                                            'start_lost',
                                            'stop_retained_variant',
                                            'inframe_insertion',
                                            'inframe_deletion',
                                            'transcript_ablation',
                                            'transcript_fusion',
                                            'transcript_amplification',
                                            'transcript_translocation',
                                            'feature_elongation',
                                            'feature_truncation',
                                            'protein_altering_variant',
                                            'start_retained_variant'
                                        ),
    cds_start                           INT(11) UNSIGNED,
    cds_end                             INT(11) UNSIGNED,
    cdna_start                          INT(11) UNSIGNED,
    cdna_end                            INT(11) UNSIGNED,
    translation_start                   INT(11) UNSIGNED,
    translation_end                     INT(11) UNSIGNED,
    distance_to_transcript              INT(11) UNSIGNED,
    codon_allele_string                 TEXT,
    pep_allele_string                   TEXT,
    hgvs_genomic                        TEXT,
    hgvs_transcript                     TEXT,
    hgvs_protein                        TEXT,
    polyphen_prediction                 ENUM('unknown', 'benign', 'possibly damaging', 'probably damaging') DEFAULT NULL,
    polyphen_score                      FLOAT DEFAULT NULL,
    sift_prediction                     ENUM('tolerated', 'deleterious', 'tolerated - low confidence', 'deleterious - low confidence') DEFAULT NULL,
    sift_score                          FLOAT DEFAULT NULL,
    display                             INT(1) DEFAULT 1,

    PRIMARY KEY                         (transcript_variation_id),
    KEY variation_feature_idx           (variation_feature_id),
    KEY consequence_type_idx            (consequence_types),
    KEY somatic_feature_idx             (feature_stable_id, somatic)

) ENGINE=MyISAM DEFAULT CHARSET=latin1;

/**
@table variation_hgvs

@colour #FF4DC8
@desc This table is used in web index creation. It links a variation_id to all possible transcript and protein level change descriptions in HGVS annotation.
@column variation_id         Primary key, foreign key references @link variation
@column hgvs_name            Primary key, HGVS change description
*/

CREATE TABLE variation_hgvs (
variation_id INT(10) UNSIGNED NOT NULL,
hgvs_name VARCHAR(255) NOT NULL,
PRIMARY KEY (variation_id, hgvs_name));


/**
@table variation_genename

@colour #FF4DC8
@desc This table is used in web index creation. It links a variation_id to the names of the genes the variation is within
@column variation_id         Primary key, foreign key references @link variation
@column gene_name            Primary key, display name of gene
*/

CREATE TABLE variation_genename (
variation_id INT(10) UNSIGNED NOT NULL, 
gene_name VARCHAR(255) NOT NULL, 
PRIMARY KEY (variation_id, gene_name));


/**
@table motif_feature_variation

@colour #FF4DC8
@desc This table relates a single allele of a variation_feature to a motif feature (see Regulation documentation). It contains the consequence of the allele.

@column motif_feature_variation_id  Primary key, internal identifier.
@column variation_feature_id        Foreign key references to the @link variation_feature table.
@column feature_stable_id		        Foreign key to regulation databases. Unique stable id of related regulatory_feature.
@column motif_feature_id            Foreign key to regulation databases. Internal id of related motif_feature.
@column allele_string               Shows the reference sequence and variant sequence of this allele.
@column somatic                     Flags if the associated variation is known to be somatic.
@column consequence_types		        The consequence(s) of the variant allele on this motif_feature.<br /> The list of consequence descriptions is available <a href="/info/genome/variation/prediction/predicted_data.html#consequences">here</a>.
@column binding_matrix_stable_id    The stable id of the binding matrix.
@column motif_start                 The start position of the variation in the motif.
@column motif_end                   The end position of the variation in the motif.
@column motif_score_delta           The deviation from the score (that is derived from alignment software (e.g. MOODS)) caused by the variation.
@column in_informative_position     Flags if the variation is in an informative position.

@see variation_feature
*/

CREATE TABLE IF NOT EXISTS motif_feature_variation (
    motif_feature_variation_id          INT(11) UNSIGNED NOT NULL AUTO_INCREMENT,
    variation_feature_id                INT(11) UNSIGNED NOT NULL,
    feature_stable_id                   VARCHAR(128) DEFAULT NULL,
    motif_feature_id                    INT(11) UNSIGNED NOT NULL,
    allele_string                       TEXT,
    somatic                             TINYINT(1) NOT NULL DEFAULT 0,
    consequence_types                   SET(
                                          'TF_binding_site_variant',
                                          'TFBS_ablation',
                                          'TFBS_fusion',
                                          'TFBS_amplification',
                                          'TFBS_translocation'
                                        ),
    binding_matrix_stable_id            VARCHAR(60) DEFAULT NULL,
    motif_start                         INT(11) UNSIGNED,
    motif_end                           INT(11) UNSIGNED,
    motif_score_delta                   FLOAT DEFAULT NULL,
    in_informative_position             TINYINT(1) NOT NULL DEFAULT 0,

    PRIMARY KEY                         (motif_feature_variation_id),
    KEY variation_feature_idx           (variation_feature_id),
    KEY feature_stable_idx              (feature_stable_id),
    KEY consequence_type_idx            (consequence_types),
    KEY somatic_feature_idx             (feature_stable_id, somatic)
) ENGINE=MyISAM DEFAULT CHARSET=latin1;

/**
@table regulatory_feature_variation

@colour #FF4DC8
@desc This table relates a single allele of a variation_feature to a regulatory feature (see Regulation documentation). It contains the consequence of the allele.

@column regulatory_feature_variation_id  Primary key, internal identifier.
@column variation_feature_id             Foreign key references to the @link variation_feature table.
@column feature_stable_id		             Foreign key to regulation databases. Unique stable id of related regulatory_feature.
@column feature_type                     The name of the feature type.
@column allele_string                    Shows the reference sequence and variant sequence of this allele.
@column somatic                          Flags if the associated variation is known to be somatic.
@column consequence_types		            The consequence(s) of the variant allele on this regulatory feature.<br /> The list of consequence descriptions is available <a href="/info/genome/variation/prediction/predicted_data.html#consequences">here</a>.

@see variation_feature
*/

CREATE TABLE IF NOT EXISTS regulatory_feature_variation (
    regulatory_feature_variation_id     INT(11) UNSIGNED NOT NULL AUTO_INCREMENT,
    variation_feature_id                INT(11) UNSIGNED NOT NULL,
    feature_stable_id                   VARCHAR(128) DEFAULT NULL,
    feature_type                        TEXT, 
    allele_string                       TEXT,
    somatic                             TINYINT(1) NOT NULL DEFAULT 0,
    consequence_types                   SET(
                                          'regulatory_region_variant',
                                          'regulatory_region_ablation',
                                          'regulatory_region_fusion',
                                          'regulatory_region_amplification',
                                          'regulatory_region_translocation'
                                        ),

    PRIMARY KEY                         (regulatory_feature_variation_id),
    KEY variation_feature_idx           (variation_feature_id),
    KEY feature_stable_idx              (feature_stable_id),
    KEY consequence_type_idx            (consequence_types),
    KEY somatic_feature_idx             (feature_stable_id, somatic)
) ENGINE=MyISAM DEFAULT CHARSET=latin1;
	
	

/**
@header  Source/study tables
@desc    These tables define the variation source and study information.
@colour  #72E800
*/


/**
@table source

@colour #72E800
@desc This table contains details of the source from which a variation is derived. Most commonly this is NCBI's dbSNP; other sources include SNPs called by Ensembl.<br />
You can see the complete list, by species, <a href="/info/genome/variation/species/sources_documentation.html">here</a>.

@column source_id		    Primary key, internal identifier.
@column name			      Name of the source. e.g. "dbSNP"
@column version		      Version number of the source (if available). e.g. "132"
@column description	    Description of the source.
@column url				      URL of the source.
@column type			      Define the type of the source, e.g. 'chip'
@column somatic_status  Indicates if this source includes somatic or germline mutations, or a mixture
@column data_types      Indicates the type(s) of data provided by the source
 
@example See below the command listing all the data sources in the human variation database:
         @sql SELECT * FROM source ORDER BY source_id;

@see variation
@see variation_synonym
@see variation_feature
@see individual_synonym
@see phenotype_feature
@see population_synonym
@see sample_synonym
@see structural_variation
@see structural_variation_feature
@see study
*/

CREATE TABLE source (
	source_id INT(10) UNSIGNED NOT NULL AUTO_INCREMENT,
	name VARCHAR(24) NOT NULL,
	version INT,
	description VARCHAR(400),
	url VARCHAR(255),
	type ENUM('chip','lsdb') DEFAULT NULL,
  somatic_status ENUM('germline','somatic','mixed') DEFAULT 'germline',
  data_types SET('variation','variation_synonym','structural_variation','phenotype_feature','study') DEFAULT NULL,
	
	PRIMARY KEY ( source_id ),
  UNIQUE KEY name_idx (name) 
);


/**
@table study

@colour #72E800
@desc This table contains details of the studies.
			The studies information can come from internal studies (DGVa, EGA) or from external studies (UniProt, NHGRI, ...).

@column study_id						Primary key, internal identifier.
@column source_id						Foreign key references to the @link source table.
@column name								Name of the study. e.g. "EGAS00000000001"
@column description					Description of the study.
@column url									URL to find the study data (http or ftp).
@column external_reference	The PubMed/id or project name associated with this study.
@column study_type					Displays the type of the study (e.g. genome-wide association study, control-set, case-set, curated, ...).

@see source
@see phenotype_feature
@see structural_variation
@see structural_variation_feature
*/

CREATE TABLE study (
	study_id INT(10) UNSIGNED NOT NULL AUTO_INCREMENT,
	source_id INT(10) UNSIGNED NOT NULL,
	name VARCHAR(255) DEFAULT NULL,
	description TEXT DEFAULT NULL,
	url VARCHAR(255) DEFAULT NULL,
	external_reference VARCHAR(255) DEFAULT NULL,
	study_type VARCHAR(255) DEFAULT NULL,
	
	PRIMARY KEY ( study_id ),
	KEY source_idx (source_id),
  KEY external_reference_idx (external_reference)
);


/**
@table associate_study

@colour #72E800
@desc This table contains identifiers of associated studies (e.g. NHGRI and EGA studies with the same PubMed identifier).

@column study1_id		Primary key. Foreign key references to the @link study table.
@column study2_id		Primary key. Foreign key references to the @link study table.

@see study
*/
CREATE TABLE associate_study (
	study1_id INT(10) UNSIGNED NOT NULL,
	study2_id INT(10) UNSIGNED NOT NULL,
	
	PRIMARY KEY ( study1_id,study2_id )
);

/**
@table submitter

@colour #72E800
@desc This table contains descriptions of group submitting data to public repositories such as ClinVar

@column submitter_id            Primary key
@column description             Description of data submitter

@see phenotype_feature_attrib
*/
CREATE TABLE submitter (
  submitter_id INT(10) UNSIGNED NOT NULL AUTO_INCREMENT,
  description          VARCHAR(255),
  PRIMARY KEY ( submitter_id )
);


/**
@table publication
@colour #72E800
@desc This table contains details of publications citing variations.
      This information comes from dbSNP, UCSC and Europe PMC.

@column publication_id  Primary key, internal identifier.
@column title           Title of the publication
@column authors         Authors of the publication
@column pmid            The PubMed id for the publication if available
@column pmcid           The PubMed Central id for the publication if available
@column year            The year the publication was published
@column doi             The DOI (Digital Object Identifier) for the publication
@column ucsc_id         The external id used in the UCSC database and URL

@see variation_citation
*/

CREATE TABLE publication (
  publication_id INT(10) UNSIGNED NOT NULL AUTO_INCREMENT, 
  title          VARCHAR(300),
  authors        VARCHAR(255) CHARACTER SET utf8mb4,
  pmid           INT(10),
  pmcid          VARCHAR(255),
  year           INT(10) UNSIGNED,
  doi            VARCHAR(80),
  ucsc_id        VARCHAR(50),
  PRIMARY KEY ( publication_id ),
  KEY pmid_idx (pmid),
  KEY doi_idx (doi)
);

/**
@table variation_citation
@colour #72E800
@desc This table links a variation to a publication

@column publication_id       Primary key, internal identifier.
@column variation_id         Primary key, foreign key references @link variation
@column data_source_attrib   Foreign key references to the @link attrib table.

@see publication
@see variation
*/

CREATE TABLE variation_citation (
   variation_id INT(10) UNSIGNED NOT NULL,
   publication_id INT(10) UNSIGNED NOT NULL,
   data_source_attrib SET('610','611','612') DEFAULT NULL, 
   PRIMARY KEY variation_citation_idx (variation_id, publication_id),
   KEY data_source_attrib_idx (data_source_attrib)
);



/**
@header  Metadata tables
@desc    These tables define some metadata information.
@colour  #BC5CEC
*/


/**
@table meta_coord

@colour #BC5CEC
@desc This table gives the coordinate system used by various tables in the database.

@column table_name			Name of the feature table, e.g. "variation_feature".
@column coord_system_id		Foreign key to core database coord_system table refers to coordinate system that features from this table can be found in.
@column max_length			Maximum length of the feature. 
*/

CREATE TABLE meta_coord (

  table_name      VARCHAR(40) NOT NULL,
  coord_system_id INT(10) UNSIGNED NOT NULL,
  max_length		  INT,

  UNIQUE KEY (table_name, coord_system_id)

) ENGINE=MyISAM DEFAULT CHARSET=latin1;


/**
@table meta

@colour #BC5CEC
@desc This table stores various metadata relating to the database, generally used by the Ensembl web code.

@column meta_id		Primary key, internal identifier.
@column species_id	...
@column meta_key		Name of the meta entry, e.g. "schema_version".
@column meta_value	Corresponding value of the key, e.g. "61".
*/

CREATE TABLE meta (

  meta_id 		INT(10) UNSIGNED NOT NULL AUTO_INCREMENT,
  species_id  INT UNSIGNED DEFAULT 1,
  meta_key    VARCHAR( 40 ) NOT NULL,
  meta_value  VARCHAR( 255 ) NOT NULL,

  PRIMARY KEY ( meta_id ),
  UNIQUE KEY species_key_value_idx (species_id, meta_key, meta_value ),
  KEY species_value_idx (species_id, meta_value )

);


# Add schema type and schema version to the meta table.
INSERT INTO meta (species_id, meta_key, meta_value) VALUES (NULL, 'schema_type', 'variation'), (NULL, 'schema_version', '99');


# Patch IDs for new release
INSERT INTO meta (species_id, meta_key, meta_value) VALUES (NULL, 'patch', 'patch_98_99_a.sql|schema version');
<<<<<<< HEAD
INSERT INTO meta (species_id, meta_key, meta_value) VALUES (NULL, 'patch', 'patch_98_99_c.sql|Increase the size of the title and doi columns in the publication table');
=======
INSERT INTO meta (species_id, meta_key, meta_value) VALUES (NULL, 'patch', 'patch_98_99_b.sql|Add the column data_source_attrib in the table variation_citation');
>>>>>>> 4f5ea662

/**
@header  Failed tables
@desc    These tables define the list of variants/alleles flagged as "failed" in the Variation pipeline.<br />
         The list of reasons for a variation being flagged as failed is available in the <a href="/info/genome/variation/prediction/variant_quality.html#quality_control">Quality Control documentation</a>.
@colour  #3CB371
*/


/**
@table failed_description

@colour #3CB371
@desc This table contains descriptions of reasons for a variation being flagged as failed.

@column failed_description_id	Primary key, internal identifier.
@column description				Text containing the reason why the Variation has been flagged as failed. e.g. "Variation does not map to the genome".

@example See below the list of the descriptions available in the Ensembl variation databases:
         @sql SELECT * FROM failed_description;

@see failed_variation
@see failed_allele
@see failed_structural_variation
*/

CREATE TABLE failed_description (

 failed_description_id INT(10) UNSIGNED NOT NULL AUTO_INCREMENT,
 description  TEXT NOT NULL,

 PRIMARY KEY (failed_description_id)
);


/**
@table failed_variation

@colour #3CB371
@desc For various reasons it may be necessary to store information about a variation that has failed quality checks in the Variation pipeline. This table acts as a flag for such failures.

@column failed_variation_id		Primary key, internal identifier.
@column variation_id					Foreign key references to the @link variation table.
@column failed_description_id		Foreign key references to the @link failed_description table.

@see failed_description
@see variation
*/

CREATE TABLE failed_variation (
  failed_variation_id INT(11) NOT NULL AUTO_INCREMENT,
  variation_id INT(10) UNSIGNED NOT NULL,
  failed_description_id INT(10) UNSIGNED NOT NULL,
  PRIMARY KEY (failed_variation_id),
  UNIQUE KEY variation_idx (variation_id,failed_description_id)
);

/**
@table failed_variation_feature

@colour #3CB371
@desc For various reasons it may be necessary to store information about a variation feature that has failed quality checks. This table acts as a flag for such failures.

@column failed_variation_feature_id Primary key, internal identifier.
@column variation_feature_id        Foreign key references to the @link variation_feature table.
@column failed_description_id       Foreign key references to the @link failed_description table.

@see failed_description
@see variation_feature
*/

CREATE TABLE failed_variation_feature (
  failed_variation_feature_id INT NOT NULL AUTO_INCREMENT,
  variation_feature_id INT UNSIGNED NOT NULL,
  failed_description_id INT UNSIGNED NOT NULL,
  PRIMARY KEY (failed_variation_feature_id),
  UNIQUE KEY variation_feature_idx (variation_feature_id, failed_description_id)
);

/**
@table failed_allele

@colour #3CB371
@desc Contains alleles that did not pass the Ensembl filters

@column failed_allele_id			Primary key, internal identifier.
@column allele_id						Foreign key references to the @link allele table.
@column failed_description_id		Foreign key references to the @link failed_description table.

@see failed_description
@see allele
*/

CREATE TABLE failed_allele (
  failed_allele_id INT(11) NOT NULL AUTO_INCREMENT,
  allele_id INT(10) UNSIGNED NOT NULL,
  failed_description_id INT(10) UNSIGNED NOT NULL,
  PRIMARY KEY (failed_allele_id),
  UNIQUE KEY allele_idx (allele_id,failed_description_id)
);


/**
@table failed_structural_variation

@colour #3CB371
@desc For various reasons it may be necessary to store information about a structural variation that has failed quality checks (mappings) in the Structural Variation pipeline. This table acts as a flag for such failures.

@column failed_structural_variation_id		Primary key, internal identifier.
@column structural_variation_id					  Foreign key references to the @link structural_variation table.
@column failed_description_id		          Foreign key references to the @link failed_description table.

@see failed_description
@see structural_variation
*/

CREATE TABLE failed_structural_variation (
  failed_structural_variation_id INT(11) NOT NULL AUTO_INCREMENT,
  structural_variation_id INT(10) UNSIGNED NOT NULL,
  failed_description_id INT(10) UNSIGNED NOT NULL,
	
  PRIMARY KEY (failed_structural_variation_id),
  UNIQUE KEY structural_variation_idx (structural_variation_id,failed_description_id)
);

/**
@header  Attributes tables
@desc    These tables define the variation attributes data.
@colour  #FF0000
*/


/**
@table  attrib_type

@colour #FF0000
@desc   Defines the set of possible attribute types used in the attrib table

@column attrib_type_id  Primary key
@column code            A short codename for this type (indexed, so should be used for lookups)
@column name            The name of this type
@column description     Longer description of this type

@example See below the command to display a subset of the attrib_type entries:
         @sql SELECT * FROM attrib_type WHERE attrib_type_id > 468 LIMIT 10;

@see    attrib
@see    attrib_set
*/
CREATE TABLE attrib_type (

    attrib_type_id    SMALLINT(5) UNSIGNED NOT NULL DEFAULT 0,
    code              VARCHAR(20) NOT NULL DEFAULT '',
    name              VARCHAR(255) NOT NULL DEFAULT '',
    description       TEXT,

    PRIMARY KEY (attrib_type_id),
    UNIQUE KEY code_idx (code)
);

/**
@table  attrib

@colour #FF0000
@desc   Defines various attributes used elsewhere in the database

@column attrib_id       Primary key
@column attrib_type_id  Key into the @link attrib_type table, identifies the type of this attribute
@column value           The value of this attribute

@example See below the query to display a subset of the attrib entries:
         @sql SELECT * FROM attrib WHERE attrib_type_id IN (469,470,471) ORDER BY attrib_id LIMIT 21;

@see    attrib_type
@see    attrib_set
*/
CREATE TABLE attrib (

    attrib_id           INT(11) UNSIGNED NOT NULL AUTO_INCREMENT,
    attrib_type_id      SMALLINT(5) UNSIGNED NOT NULL DEFAULT 0,
    value               TEXT NOT NULL,

    PRIMARY KEY (attrib_id),
    UNIQUE KEY type_val_idx (attrib_type_id, value(80))
);

/**
@table  attrib_set

@colour #FF0000
@desc   Groups related attributes together

@column attrib_set_id   Primary key
@column attrib_id       Key of an attribute in this set

@see    attrib
@see    attrib_type
*/
CREATE TABLE attrib_set (

    attrib_set_id       INT(11) UNSIGNED NOT NULL DEFAULT 0,
    attrib_id           INT(11) UNSIGNED NOT NULL DEFAULT 0,

    UNIQUE KEY set_idx (attrib_set_id, attrib_id),
    KEY attrib_idx (attrib_id)
);




/**
@header  Protein tables
@desc    These tables define the protein prediction data.
@colour  #1E90FF
*/


/**
@table  protein_function_predictions

@colour #1E90FF
@desc   Contains encoded protein function predictions for every protein-coding transcript in this species.

@column translation_md5_id  Identifies the MD5 hash corresponding to the protein sequence to which 
                            these predictions apply
@column analysis_attrib_id  Identifies the analysis (sift, polyphen etc.) that produced these predictions 
@column prediction_matrix   A compressed binary string containing the predictions for all possible 
                            amino acid substitutions in this protein. See the explanation <a href="/info/genome/variation/prediction/predicted_data.html#nsSNP">here</a>

@see    translation_md5
@see    attrib
*/

CREATE TABLE protein_function_predictions (
    translation_md5_id INT(11) UNSIGNED NOT NULL,
    analysis_attrib_id INT(11) UNSIGNED NOT NULL,
    prediction_matrix MEDIUMBLOB,
    
    PRIMARY KEY (translation_md5_id, analysis_attrib_id)
);

/**
@table  translation_md5

@colour #1E90FF
@desc   Maps a hex MD5 hash of a translation sequence to an ID used for the protein function predictions

@column translation_md5_id  Primary key
@column translation_md5     Hex MD5 hash of a translation sequence

@see    protein_function_predictions
*/

CREATE TABLE translation_md5 (
    translation_md5_id INT(11) NOT NULL AUTO_INCREMENT,
    translation_md5 char(32) NOT NULL,

    PRIMARY KEY (translation_md5_id),
    UNIQUE KEY md5_idx (translation_md5)
);

/**
@table  protein_function_predictions_attrib

@colour #1E90FF
@desc   Contains information on the data use in protein function predictions

@column translation_md5_id  Identifies the MD5 hash corresponding to the protein sequence to which 
                            these data use in prediction apply
@column analysis_attrib_id  Identifies the analysis (sift, polyphen etc.) that produced these values 
@column attrib_type_id      Key into the @link attrib_type table, identifies the type of this attribute
@column position_values     A compressed binary string containing data relevant to the quality of the predictions

@see    protein_function_predictions
*/
CREATE TABLE protein_function_predictions_attrib (
    translation_md5_id INT(11) UNSIGNED NOT NULL,
    analysis_attrib_id INT(11) UNSIGNED NOT NULL,
    attrib_type_id     INT(11) UNSIGNED NOT NULL,
    position_values    BLOB,
    
    PRIMARY KEY (translation_md5_id, analysis_attrib_id,attrib_type_id )
);

/**
@legend #FF8500 Tables containing sample, individual, population and genotype data
@legend #01C3E3	Tables containing structural variation data
@legend #FFD700	Tables containing sets of variations
@legend #72E800	Tables containing source and study data
@legend #BC5CEC	Tables containing metadata
@legend #3CB371	Tables containing "failed/flagged" data
@legend #FF0000	Tables containing attribute data
@legend #1E90FF	Tables concerning protein data
@legend #FF4DC8 Tables concerning the prediction of variation effect(s) in different Ensembl features
@legend #22949B Tables concerning data linked to phenotype
@legend #B22222 Tables concerning data linked to variation
@legend #98BFDA Other tables from the Variation schema
*/

#possible values in the failed_description table

INSERT INTO failed_description (failed_description_id,description) VALUES (1,'Variant maps to more than 3 different locations');
INSERT INTO failed_description (failed_description_id,description) VALUES (2,'None of the variant alleles match the reference allele');
INSERT INTO failed_description (failed_description_id,description) VALUES (3,'Variant has more than 3 different alleles');
INSERT INTO failed_description (failed_description_id,description) VALUES (4,'Loci with no observed variant alleles in dbSNP');
INSERT INTO failed_description (failed_description_id,description) VALUES (5,'Variant does not map to the genome');
INSERT INTO failed_description (failed_description_id,description) VALUES (6,'Variant has no genotypes');
INSERT INTO failed_description (failed_description_id,description) VALUES (7,'Genotype frequencies do not add up to 1');
INSERT INTO failed_description (failed_description_id,description) VALUES (8,'Variant has no associated sequence');
INSERT INTO failed_description (failed_description_id,description) VALUES (9,'Variant submission has been withdrawn by the 1000 genomes project due to high false positive rate');
INSERT INTO failed_description (failed_description_id,description) VALUES (11,'Additional submitted allele data from dbSNP does not agree with the dbSNP refSNP alleles'); 
INSERT INTO failed_description (failed_description_id,description) VALUES (12,'Variant has more than 3 different submitted alleles');         
INSERT INTO failed_description (failed_description_id,description) VALUES (13,'Alleles contain non-nucleotide characters');  
INSERT INTO failed_description (failed_description_id,description) VALUES (14,'Alleles contain ambiguity codes');  
INSERT INTO failed_description (failed_description_id,description) VALUES (15,'Mapped position is not compatible with reported alleles');
INSERT INTO failed_description (failed_description_id,description) VALUES (16,'Flagged as suspect by dbSNP');
INSERT INTO failed_description (failed_description_id,description) VALUES (17,'Variant can not be re-mapped to the current assembly');
INSERT INTO failed_description (failed_description_id,description) VALUES (18,'Supporting evidence can not be re-mapped to the current assembly');
INSERT INTO failed_description (failed_description_id,description) VALUES (19,'Variant maps to more than one genomic location');
INSERT INTO failed_description (failed_description_id,description) VALUES (20,'Variant at first base in sequence');
INSERT INTO failed_description (failed_description_id,description) VALUES (21, 'Reference allele does not match the bases at this genome location');
INSERT INTO failed_description (failed_description_id,description) VALUES (22, 'Alleles cannot be resolved');<|MERGE_RESOLUTION|>--- conflicted
+++ resolved
@@ -1831,11 +1831,9 @@
 
 # Patch IDs for new release
 INSERT INTO meta (species_id, meta_key, meta_value) VALUES (NULL, 'patch', 'patch_98_99_a.sql|schema version');
-<<<<<<< HEAD
+INSERT INTO meta (species_id, meta_key, meta_value) VALUES (NULL, 'patch', 'patch_98_99_b.sql|Add the column data_source_attrib in the table variation_citation');
 INSERT INTO meta (species_id, meta_key, meta_value) VALUES (NULL, 'patch', 'patch_98_99_c.sql|Increase the size of the title and doi columns in the publication table');
-=======
-INSERT INTO meta (species_id, meta_key, meta_value) VALUES (NULL, 'patch', 'patch_98_99_b.sql|Add the column data_source_attrib in the table variation_citation');
->>>>>>> 4f5ea662
+
 
 /**
 @header  Failed tables
