--- conflicted
+++ resolved
@@ -1353,7 +1353,6 @@
                   $spdi->{'deleted_sequence'},
                   $spdi->{'inserted_sequence'},
                   $pa_hgvs);
-<<<<<<< HEAD
   }
 }
 
@@ -1375,29 +1374,6 @@
 }
 
 
-=======
-  }
-}
-
-
-sub check_spdi_lengths {
-  my ($spdi, $var_id, $var_name) = @_;
-
-  my $msg = 'spdi_seq_gt_255';
-
-  my @fields = ('deleted_sequence', 'inserted_sequence');
-  for my $field (@fields) {
-    if (length($spdi->{$field}) > 255) {
-      $spdi->{$field} = substr($spdi->{$field}, 0,255);
-      my $info = join(";", 'variant_id='. $var_id,
-                         $field . '=' . $spdi->{$field});
-      log_errors($config, $var_name, $msg, $info);
-    }
-  }
-}
-
-
->>>>>>> 886a097c
 # Stores the SPDI allele errors - for local use only
 sub import_failed_alleles {
   my ($dbh, $vf_id, $allele_errors, $allele_string) = @_;
